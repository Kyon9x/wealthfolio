--- conflicted
+++ resolved
@@ -1,12 +1,6 @@
-<<<<<<< HEAD
+import { importActivitySchema, importMappingSchema } from '@/lib/schemas';
 import * as z from 'zod';
-import { importActivitySchema, importMappingSchema } from '@/lib/schemas';
-import { ActivityType, DataSource, AccountType, HoldingType } from './constants';
-=======
-import { importActivitySchema, importMappingSchema } from "@/lib/schemas";
-import * as z from "zod";
-import { AccountType, ActivityType, DataSource, HoldingType } from "./constants";
->>>>>>> 5b58d639
+import { AccountType, ActivityType, DataSource, HoldingType } from './constants';
 
 export {
   AccountType,
@@ -16,9 +10,9 @@
   ExportedFileFormat,
   HoldingType,
   ImportFormat,
-} from "./constants";
-
-export type { ImportRequiredField } from "./constants";
+} from './constants';
+
+export type { ImportRequiredField } from './constants';
 
 export interface Account {
   id: string;
@@ -93,7 +87,7 @@
   isDraft: boolean;
   comment?: string | null;
   assetDataSource?: string;
-};
+}
 
 export type ActivityUpdate = ActivityCreate & { id: string };
 export type ActivityImport = z.infer<typeof importActivitySchema>;
@@ -163,7 +157,7 @@
   date: Date;
   id: string;
   marketPrice: number;
-  state: "CLOSE"; // assuming state can only be 'CLOSE', expand this as needed
+  state: 'CLOSE'; // assuming state can only be 'CLOSE', expand this as needed
   symbol: string;
   symbolProfileId: string;
 }
@@ -183,7 +177,7 @@
   };
 }
 
-export type ValidationResult = { status: "success" } | { status: "error"; errors: string[] };
+export type ValidationResult = { status: 'success' } | { status: 'error'; errors: string[] };
 
 // Holding types based on Rust HoldingView model
 
@@ -336,7 +330,7 @@
   settings: Settings | null;
   isLoading: boolean;
   isError: boolean;
-  updateBaseCurrency: (currency: Settings["baseCurrency"]) => Promise<void>;
+  updateBaseCurrency: (currency: Settings['baseCurrency']) => Promise<void>;
   accountsGrouped: boolean;
   setAccountsGrouped: (value: boolean) => void;
 }
@@ -383,11 +377,8 @@
   to: Date | undefined;
 }
 
-<<<<<<< HEAD
-=======
-export type TimePeriod = "1D" | "1W" | "1M" | "3M" | "6M" | "YTD" | "1Y" | "5Y" | "ALL";
-
->>>>>>> 5b58d639
+export type TimePeriod = '1D' | '1W' | '1M' | '3M' | '6M' | 'YTD' | '1Y' | '5Y' | 'ALL';
+
 export interface AccountValuation {
   id: string;
   accountId: string;
@@ -461,7 +452,7 @@
   updatedAt?: string;
 }
 
-export type NewContributionLimit = Omit<ContributionLimit, "id" | "createdAt" | "updatedAt">;
+export type NewContributionLimit = Omit<ContributionLimit, 'id' | 'createdAt' | 'updatedAt'>;
 
 export interface AccountDeposit {
   amount: number;
@@ -514,14 +505,10 @@
 // Rename ComparisonItem to TrackedItem
 export interface TrackedItem {
   id: string;
-  type: "account" | "symbol";
-  name: string;
-<<<<<<< HEAD
+  type: 'account' | 'symbol';
+  name: string;
   dataSource?: string; // Required for symbols to distinguish between different data sources (e.g., YAHOO vs VN_MARKET)
-};
-=======
-}
->>>>>>> 5b58d639
+}
 
 // Addon Store Types
 export interface AddonStoreListing {
@@ -534,7 +521,7 @@
   downloads: number;
   rating: number;
   reviewCount: number;
-  status?: "active" | "inactive" | "deprecated" | "coming-soon";
+  status?: 'active' | 'inactive' | 'deprecated' | 'coming-soon';
   lastUpdated: string;
   releaseNotes: string;
   changelogUrl: string;
