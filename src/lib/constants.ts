import { z } from "zod";

export const PORTFOLIO_ACCOUNT_ID = "TOTAL";

export const HoldingType = {
  CASH: "cash",
  SECURITY: "security",
} as const;

export type HoldingType = (typeof HoldingType)[keyof typeof HoldingType];

export const AccountType = {
  SECURITIES: "SECURITIES",
  CASH: "CASH",
  CRYPTOCURRENCY: "CRYPTOCURRENCY",
} as const;

export type AccountType = (typeof AccountType)[keyof typeof AccountType];

export const accountTypeSchema = z.enum([
  AccountType.SECURITIES,
  AccountType.CASH,
  AccountType.CRYPTOCURRENCY,
]);

export const DataSource = {
<<<<<<< HEAD
  YAHOO: 'YAHOO',
  MANUAL: 'MANUAL',
  VN_MARKET: 'VN_MARKET',
  ALPHA_VANTAGE: 'ALPHA_VANTAGE',
  METAL_PRICE_API: 'METAL_PRICE_API',
  MARKET_DATA_APP: 'MARKET_DATA_APP',
=======
  YAHOO: "YAHOO",
  MANUAL: "MANUAL",
>>>>>>> 5b58d639
} as const;

export type DataSource = (typeof DataSource)[keyof typeof DataSource];

// Zod schema for data source validation
<<<<<<< HEAD
export const dataSourceSchema = z.enum([
  DataSource.YAHOO,
  DataSource.MANUAL,
  DataSource.VN_MARKET,
  DataSource.ALPHA_VANTAGE,
  DataSource.METAL_PRICE_API,
  DataSource.MARKET_DATA_APP,
]);
=======
export const dataSourceSchema = z.enum([DataSource.YAHOO, DataSource.MANUAL]);
>>>>>>> 5b58d639

export const ImportFormat = {
  DATE: "date",
  ACTIVITY_TYPE: "activityType",
  SYMBOL: "symbol",
  QUANTITY: "quantity",
  UNIT_PRICE: "unitPrice",
  AMOUNT: "amount",
  CURRENCY: "currency",
  FEE: "fee",
  ACCOUNT: "account",
  COMMENT: "comment",
} as const;

export type ImportFormat = (typeof ImportFormat)[keyof typeof ImportFormat];

export const importFormatSchema = z.enum([
  ImportFormat.DATE,
  ImportFormat.ACTIVITY_TYPE,
  ImportFormat.SYMBOL,
  ImportFormat.QUANTITY,
  ImportFormat.UNIT_PRICE,
  ImportFormat.AMOUNT,
  ImportFormat.CURRENCY,
  ImportFormat.FEE,
  ImportFormat.ACCOUNT,
  ImportFormat.COMMENT,
]);

export const IMPORT_REQUIRED_FIELDS = [
  ImportFormat.DATE,
  ImportFormat.ACTIVITY_TYPE,
  ImportFormat.SYMBOL,
  ImportFormat.QUANTITY,
  ImportFormat.UNIT_PRICE,
  ImportFormat.AMOUNT,
] as const;

export type ImportRequiredField = (typeof IMPORT_REQUIRED_FIELDS)[number];

export const ExportDataType = {
  ACCOUNTS: "accounts",
  ACTIVITIES: "activities",
  GOALS: "goals",
  PORTFOLIO_HISTORY: "portfolio-history",
} as const;

export type ExportDataType = (typeof ExportDataType)[keyof typeof ExportDataType];

export const exportDataTypeSchema = z.enum([
  ExportDataType.ACCOUNTS,
  ExportDataType.ACTIVITIES,
  ExportDataType.GOALS,
  ExportDataType.PORTFOLIO_HISTORY,
]);

export const ExportedFileFormat = {
  CSV: "CSV",
  JSON: "JSON",
  SQLITE: "SQLite",
} as const;

export type ExportedFileFormat = (typeof ExportedFileFormat)[keyof typeof ExportedFileFormat];

export const exportedFileFormatSchema = z.enum([
  ExportedFileFormat.CSV,
  ExportedFileFormat.JSON,
  ExportedFileFormat.SQLITE,
]);

export const ActivityType = {
  BUY: "BUY",
  SELL: "SELL",
  DIVIDEND: "DIVIDEND",
  INTEREST: "INTEREST",
  DEPOSIT: "DEPOSIT",
  WITHDRAWAL: "WITHDRAWAL",
  ADD_HOLDING: "ADD_HOLDING",
  REMOVE_HOLDING: "REMOVE_HOLDING",
  TRANSFER_IN: "TRANSFER_IN",
  TRANSFER_OUT: "TRANSFER_OUT",
  FEE: "FEE",
  TAX: "TAX",
  SPLIT: "SPLIT",
} as const;

export type ActivityType = (typeof ActivityType)[keyof typeof ActivityType];

export const TRADING_ACTIVITY_TYPES = [
  ActivityType.BUY,
  ActivityType.SELL,
  ActivityType.SPLIT,
  ActivityType.ADD_HOLDING,
  ActivityType.REMOVE_HOLDING,
] as const;

export const CASH_ACTIVITY_TYPES = [
  ActivityType.DEPOSIT,
  ActivityType.WITHDRAWAL,
  ActivityType.INTEREST,
  ActivityType.TRANSFER_IN,
  ActivityType.TRANSFER_OUT,
  ActivityType.TAX,
  ActivityType.FEE,
] as const;

export const INCOME_ACTIVITY_TYPES = [ActivityType.DIVIDEND, ActivityType.INTEREST] as const;

// Zod schema for activity type validation
export const activityTypeSchema = z.enum([
  ActivityType.BUY,
  ActivityType.SELL,
  ActivityType.DIVIDEND,
  ActivityType.INTEREST,
  ActivityType.DEPOSIT,
  ActivityType.WITHDRAWAL,
  ActivityType.TRANSFER_IN,
  ActivityType.TRANSFER_OUT,
  ActivityType.ADD_HOLDING,
  ActivityType.REMOVE_HOLDING,
  ActivityType.FEE,
  ActivityType.TAX,
  ActivityType.SPLIT,
]);

export const ActivityTypeNames: Record<ActivityType, string> = {
  [ActivityType.BUY]: "Buy",
  [ActivityType.SELL]: "Sell",
  [ActivityType.DIVIDEND]: "Dividend",
  [ActivityType.INTEREST]: "Interest",
  [ActivityType.DEPOSIT]: "Deposit",
  [ActivityType.WITHDRAWAL]: "Withdrawal",
  [ActivityType.ADD_HOLDING]: "Add Holding",
  [ActivityType.REMOVE_HOLDING]: "Remove Holding",
  [ActivityType.TRANSFER_IN]: "Transfer In",
  [ActivityType.TRANSFER_OUT]: "Transfer Out",
  [ActivityType.FEE]: "Fee",
  [ActivityType.TAX]: "Tax",
  [ActivityType.SPLIT]: "Split",
};

// Asset subclass types (from Rust AssetSubClass enum)
export const ASSET_SUBCLASS_TYPES = [
  { label: "Stock", value: "Stock" },
  { label: "ETF", value: "ETF" },
  { label: "Mutual Fund", value: "Mutual Fund" },
  { label: "Cryptocurrency", value: "Cryptocurrency" },
  { label: "Commodity", value: "Commodity" },
  { label: "Precious Metal", value: "Precious Metal" },
  { label: "Alternative", value: "Alternative" },
  { label: "Cash", value: "Cash" },
] as const;<|MERGE_RESOLUTION|>--- conflicted
+++ resolved
@@ -1,18 +1,18 @@
-import { z } from "zod";
+import { z } from 'zod';
 
-export const PORTFOLIO_ACCOUNT_ID = "TOTAL";
+export const PORTFOLIO_ACCOUNT_ID = 'TOTAL';
 
 export const HoldingType = {
-  CASH: "cash",
-  SECURITY: "security",
+  CASH: 'cash',
+  SECURITY: 'security',
 } as const;
 
 export type HoldingType = (typeof HoldingType)[keyof typeof HoldingType];
 
 export const AccountType = {
-  SECURITIES: "SECURITIES",
-  CASH: "CASH",
-  CRYPTOCURRENCY: "CRYPTOCURRENCY",
+  SECURITIES: 'SECURITIES',
+  CASH: 'CASH',
+  CRYPTOCURRENCY: 'CRYPTOCURRENCY',
 } as const;
 
 export type AccountType = (typeof AccountType)[keyof typeof AccountType];
@@ -24,23 +24,17 @@
 ]);
 
 export const DataSource = {
-<<<<<<< HEAD
   YAHOO: 'YAHOO',
   MANUAL: 'MANUAL',
   VN_MARKET: 'VN_MARKET',
   ALPHA_VANTAGE: 'ALPHA_VANTAGE',
   METAL_PRICE_API: 'METAL_PRICE_API',
   MARKET_DATA_APP: 'MARKET_DATA_APP',
-=======
-  YAHOO: "YAHOO",
-  MANUAL: "MANUAL",
->>>>>>> 5b58d639
 } as const;
 
 export type DataSource = (typeof DataSource)[keyof typeof DataSource];
 
 // Zod schema for data source validation
-<<<<<<< HEAD
 export const dataSourceSchema = z.enum([
   DataSource.YAHOO,
   DataSource.MANUAL,
@@ -49,21 +43,18 @@
   DataSource.METAL_PRICE_API,
   DataSource.MARKET_DATA_APP,
 ]);
-=======
-export const dataSourceSchema = z.enum([DataSource.YAHOO, DataSource.MANUAL]);
->>>>>>> 5b58d639
 
 export const ImportFormat = {
-  DATE: "date",
-  ACTIVITY_TYPE: "activityType",
-  SYMBOL: "symbol",
-  QUANTITY: "quantity",
-  UNIT_PRICE: "unitPrice",
-  AMOUNT: "amount",
-  CURRENCY: "currency",
-  FEE: "fee",
-  ACCOUNT: "account",
-  COMMENT: "comment",
+  DATE: 'date',
+  ACTIVITY_TYPE: 'activityType',
+  SYMBOL: 'symbol',
+  QUANTITY: 'quantity',
+  UNIT_PRICE: 'unitPrice',
+  AMOUNT: 'amount',
+  CURRENCY: 'currency',
+  FEE: 'fee',
+  ACCOUNT: 'account',
+  COMMENT: 'comment',
 } as const;
 
 export type ImportFormat = (typeof ImportFormat)[keyof typeof ImportFormat];
@@ -93,10 +84,10 @@
 export type ImportRequiredField = (typeof IMPORT_REQUIRED_FIELDS)[number];
 
 export const ExportDataType = {
-  ACCOUNTS: "accounts",
-  ACTIVITIES: "activities",
-  GOALS: "goals",
-  PORTFOLIO_HISTORY: "portfolio-history",
+  ACCOUNTS: 'accounts',
+  ACTIVITIES: 'activities',
+  GOALS: 'goals',
+  PORTFOLIO_HISTORY: 'portfolio-history',
 } as const;
 
 export type ExportDataType = (typeof ExportDataType)[keyof typeof ExportDataType];
@@ -109,9 +100,9 @@
 ]);
 
 export const ExportedFileFormat = {
-  CSV: "CSV",
-  JSON: "JSON",
-  SQLITE: "SQLite",
+  CSV: 'CSV',
+  JSON: 'JSON',
+  SQLITE: 'SQLite',
 } as const;
 
 export type ExportedFileFormat = (typeof ExportedFileFormat)[keyof typeof ExportedFileFormat];
@@ -123,19 +114,19 @@
 ]);
 
 export const ActivityType = {
-  BUY: "BUY",
-  SELL: "SELL",
-  DIVIDEND: "DIVIDEND",
-  INTEREST: "INTEREST",
-  DEPOSIT: "DEPOSIT",
-  WITHDRAWAL: "WITHDRAWAL",
-  ADD_HOLDING: "ADD_HOLDING",
-  REMOVE_HOLDING: "REMOVE_HOLDING",
-  TRANSFER_IN: "TRANSFER_IN",
-  TRANSFER_OUT: "TRANSFER_OUT",
-  FEE: "FEE",
-  TAX: "TAX",
-  SPLIT: "SPLIT",
+  BUY: 'BUY',
+  SELL: 'SELL',
+  DIVIDEND: 'DIVIDEND',
+  INTEREST: 'INTEREST',
+  DEPOSIT: 'DEPOSIT',
+  WITHDRAWAL: 'WITHDRAWAL',
+  ADD_HOLDING: 'ADD_HOLDING',
+  REMOVE_HOLDING: 'REMOVE_HOLDING',
+  TRANSFER_IN: 'TRANSFER_IN',
+  TRANSFER_OUT: 'TRANSFER_OUT',
+  FEE: 'FEE',
+  TAX: 'TAX',
+  SPLIT: 'SPLIT',
 } as const;
 
 export type ActivityType = (typeof ActivityType)[keyof typeof ActivityType];
@@ -178,29 +169,29 @@
 ]);
 
 export const ActivityTypeNames: Record<ActivityType, string> = {
-  [ActivityType.BUY]: "Buy",
-  [ActivityType.SELL]: "Sell",
-  [ActivityType.DIVIDEND]: "Dividend",
-  [ActivityType.INTEREST]: "Interest",
-  [ActivityType.DEPOSIT]: "Deposit",
-  [ActivityType.WITHDRAWAL]: "Withdrawal",
-  [ActivityType.ADD_HOLDING]: "Add Holding",
-  [ActivityType.REMOVE_HOLDING]: "Remove Holding",
-  [ActivityType.TRANSFER_IN]: "Transfer In",
-  [ActivityType.TRANSFER_OUT]: "Transfer Out",
-  [ActivityType.FEE]: "Fee",
-  [ActivityType.TAX]: "Tax",
-  [ActivityType.SPLIT]: "Split",
+  [ActivityType.BUY]: 'Buy',
+  [ActivityType.SELL]: 'Sell',
+  [ActivityType.DIVIDEND]: 'Dividend',
+  [ActivityType.INTEREST]: 'Interest',
+  [ActivityType.DEPOSIT]: 'Deposit',
+  [ActivityType.WITHDRAWAL]: 'Withdrawal',
+  [ActivityType.ADD_HOLDING]: 'Add Holding',
+  [ActivityType.REMOVE_HOLDING]: 'Remove Holding',
+  [ActivityType.TRANSFER_IN]: 'Transfer In',
+  [ActivityType.TRANSFER_OUT]: 'Transfer Out',
+  [ActivityType.FEE]: 'Fee',
+  [ActivityType.TAX]: 'Tax',
+  [ActivityType.SPLIT]: 'Split',
 };
 
 // Asset subclass types (from Rust AssetSubClass enum)
 export const ASSET_SUBCLASS_TYPES = [
-  { label: "Stock", value: "Stock" },
-  { label: "ETF", value: "ETF" },
-  { label: "Mutual Fund", value: "Mutual Fund" },
-  { label: "Cryptocurrency", value: "Cryptocurrency" },
-  { label: "Commodity", value: "Commodity" },
-  { label: "Precious Metal", value: "Precious Metal" },
-  { label: "Alternative", value: "Alternative" },
-  { label: "Cash", value: "Cash" },
+  { label: 'Stock', value: 'Stock' },
+  { label: 'ETF', value: 'ETF' },
+  { label: 'Mutual Fund', value: 'Mutual Fund' },
+  { label: 'Cryptocurrency', value: 'Cryptocurrency' },
+  { label: 'Commodity', value: 'Commodity' },
+  { label: 'Precious Metal', value: 'Precious Metal' },
+  { label: 'Alternative', value: 'Alternative' },
+  { label: 'Cash', value: 'Cash' },
 ] as const;