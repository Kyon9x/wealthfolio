import { useFormContext } from "react-hook-form";
import {
  Card,
  CardContent,
  FormField,
  FormItem,
  FormLabel,
  FormControl,
  FormMessage,
  MoneyInput,
  QuantityInput,
} from "@wealthfolio/ui";
import { ConfigurationCheckbox, CommonFields, AssetSymbolInput } from "./common";
import { AccountSelectOption } from "../activity-form";
import {
  ActivityTypeSelector,
  type ActivityType as ActivityTypeUI,
} from "../activity-type-selector";
import { CashBalanceWarning } from "../cash-balance-warning";

export const TradeForm = ({ accounts }: { accounts: AccountSelectOption[] }) => {
<<<<<<< HEAD
  const { control, watch, setValue } = useFormContext();
  const isManualAsset = watch('assetDataSource') === 'MANUAL';
=======
  const { control, watch } = useFormContext();
  const isManualAsset = watch("assetDataSource") === "MANUAL";
>>>>>>> 5b58d639

  const tradeTypes: ActivityTypeUI[] = [
    {
      value: "BUY",
      label: "Buy",
      icon: "ArrowDown",
      description:
        "Purchase an asset. This increases your holding quantity and decreases your cash balance.",
    },
    {
      value: "SELL",
      label: "Sell",
      icon: "ArrowUp",
      description:
        "Sell an asset. This decreases your holding quantity and increases your cash balance.",
    },
  ];

  return (
    <div className="space-y-4">
      <div className="flex items-center justify-between">
        <div className="flex-1">
          <ActivityTypeSelector control={control} types={tradeTypes} columns={2} />
        </div>
      </div>
      <CashBalanceWarning />
      <Card>
        <CardContent className="space-y-6 pt-2">
          <ConfigurationCheckbox showCurrencyOption={true} />
          <FormField
            control={control}
            name="assetId"
            render={({ field }) => (
              <AssetSymbolInput 
                field={field} 
                isManualAsset={isManualAsset}
                onDataSourceChange={(dataSource) => setValue('assetDataSource', dataSource)}
              />
            )}
          />
          <div className="flex space-x-4">
            <FormField
              control={control}
              name="quantity"
              render={({ field }) => (
                <FormItem>
                  <FormLabel>Shares</FormLabel>
                  <FormControl>
                    <QuantityInput {...field} />
                  </FormControl>
                  <FormMessage />
                </FormItem>
              )}
            />
            <FormField
              control={control}
              name="unitPrice"
              render={({ field }) => (
                <FormItem>
                  <FormLabel>Price</FormLabel>
                  <FormControl>
                    <MoneyInput {...field} />
                  </FormControl>
                  <FormMessage />
                </FormItem>
              )}
            />
            <FormField
              control={control}
              name="fee"
              render={({ field }) => (
                <FormItem>
                  <FormLabel>Fee</FormLabel>
                  <FormControl>
                    <MoneyInput {...field} />
                  </FormControl>
                  <FormMessage />
                </FormItem>
              )}
            />
          </div>
          <CommonFields accounts={accounts} />
        </CardContent>
      </Card>
    </div>
  );
};<|MERGE_RESOLUTION|>--- conflicted
+++ resolved
@@ -1,46 +1,41 @@
-import { useFormContext } from "react-hook-form";
 import {
   Card,
   CardContent,
+  FormControl,
   FormField,
   FormItem,
   FormLabel,
-  FormControl,
   FormMessage,
   MoneyInput,
   QuantityInput,
-} from "@wealthfolio/ui";
-import { ConfigurationCheckbox, CommonFields, AssetSymbolInput } from "./common";
-import { AccountSelectOption } from "../activity-form";
+} from '@wealthfolio/ui';
+import { useFormContext } from 'react-hook-form';
+import { AccountSelectOption } from '../activity-form';
 import {
   ActivityTypeSelector,
   type ActivityType as ActivityTypeUI,
-} from "../activity-type-selector";
-import { CashBalanceWarning } from "../cash-balance-warning";
+} from '../activity-type-selector';
+import { CashBalanceWarning } from '../cash-balance-warning';
+import { AssetSymbolInput, CommonFields, ConfigurationCheckbox } from './common';
 
 export const TradeForm = ({ accounts }: { accounts: AccountSelectOption[] }) => {
-<<<<<<< HEAD
   const { control, watch, setValue } = useFormContext();
   const isManualAsset = watch('assetDataSource') === 'MANUAL';
-=======
-  const { control, watch } = useFormContext();
-  const isManualAsset = watch("assetDataSource") === "MANUAL";
->>>>>>> 5b58d639
 
   const tradeTypes: ActivityTypeUI[] = [
     {
-      value: "BUY",
-      label: "Buy",
-      icon: "ArrowDown",
+      value: 'BUY',
+      label: 'Buy',
+      icon: 'ArrowDown',
       description:
-        "Purchase an asset. This increases your holding quantity and decreases your cash balance.",
+        'Purchase an asset. This increases your holding quantity and decreases your cash balance.',
     },
     {
-      value: "SELL",
-      label: "Sell",
-      icon: "ArrowUp",
+      value: 'SELL',
+      label: 'Sell',
+      icon: 'ArrowUp',
       description:
-        "Sell an asset. This decreases your holding quantity and increases your cash balance.",
+        'Sell an asset. This decreases your holding quantity and increases your cash balance.',
     },
   ];
 
@@ -59,8 +54,8 @@
             control={control}
             name="assetId"
             render={({ field }) => (
-              <AssetSymbolInput 
-                field={field} 
+              <AssetSymbolInput
+                field={field}
                 isManualAsset={isManualAsset}
                 onDataSourceChange={(dataSource) => setValue('assetDataSource', dataSource)}
               />
