--- conflicted
+++ resolved
@@ -16,15 +16,9 @@
   FormMessage,
   MoneyInput,
   QuantityInput,
-<<<<<<< HEAD
-} from '@wealthfolio/ui';
-import { memo, useCallback, useMemo, useState } from 'react';
-import { useFieldArray, useFormContext, useWatch } from 'react-hook-form';
-=======
 } from "@wealthfolio/ui";
 import { memo, useCallback, useEffect, useMemo, useState } from "react";
 import { useFieldArray, useFormContext, useWatch } from "react-hook-form";
->>>>>>> c0aa621d
 
 export interface BulkHoldingRow {
   id: string;
@@ -290,17 +284,10 @@
   const addRow = useCallback(() => {
     const newIndex = fields.length;
     append({
-<<<<<<< HEAD
-      id: `holding-${Date.now()}-${Math.random().toString(36).substr(2, 9)}`, // More unique ID
-      ticker: '',
-      name: '',
-      assetId: '',
-=======
       id: `holding-${Date.now()}-${Math.random().toString(36).substring(2, 9)}`, // More unique ID
       ticker: "",
       name: "",
       assetId: "",
->>>>>>> c0aa621d
     });
 
     // Use requestAnimationFrame for smoother focus transition
