--- conflicted
+++ resolved
@@ -1,9 +1,9 @@
-import { AccountSelector } from "@/components/account-selector";
-import { TickerAvatar } from "@/components/ticker-avatar";
-import TickerSearchInput from "@/components/ticker-search";
-import { Icons } from "@/components/ui/icons";
-import { Account } from "@/lib/types";
-import { cn } from "@/lib/utils";
+import { AccountSelector } from '@/components/account-selector';
+import { TickerAvatar } from '@/components/ticker-avatar';
+import TickerSearchInput from '@/components/ticker-search';
+import { Icons } from '@/components/ui/icons';
+import { Account } from '@/lib/types';
+import { cn } from '@/lib/utils';
 import {
   Button,
   Card,
@@ -16,9 +16,9 @@
   FormMessage,
   MoneyInput,
   QuantityInput,
-} from "@wealthfolio/ui";
-import { memo, useCallback, useMemo, useState } from "react";
-import { useFieldArray, useFormContext, useWatch } from "react-hook-form";
+} from '@wealthfolio/ui';
+import { memo, useCallback, useMemo, useState } from 'react';
+import { useFieldArray, useFormContext, useWatch } from 'react-hook-form';
 
 export interface BulkHoldingRow {
   id: string;
@@ -36,49 +36,6 @@
 }
 
 // Memoized row component to prevent unnecessary re-renders
-<<<<<<< HEAD
-const HoldingRow = memo(({ 
-  index, 
-  field, 
-  onRemove, 
-  onAddRow,
-  isLast,
-  isSelected,
-  onSelectRow,
-  setFocus,
-  canRemove
-}: {
-  index: number;
-  field: any;
-  onRemove: (index: number) => void;
-  onAddRow: () => void;
-  isLast: boolean;
-  isSelected: boolean;
-  onSelectRow: (id: string) => void;
-  setFocus: any;
-  canRemove: boolean;
-}) => {
-  const { control, setValue } = useFormContext();
-  
-  // Use useWatch for specific fields instead of watch() in parent
-  const ticker = useWatch({ 
-    control, 
-    name: `holdings.${index}.ticker`,
-    defaultValue: ''
-  });
-  
-  const sharesOwned = useWatch({ 
-    control, 
-    name: `holdings.${index}.sharesOwned`,
-    defaultValue: 0
-  });
-  
-  const averageCost = useWatch({ 
-    control, 
-    name: `holdings.${index}.averageCost`,
-    defaultValue: 0
-  });
-=======
 const HoldingRow = memo(
   ({
     index,
@@ -101,14 +58,13 @@
     setFocus: (name: string) => void;
     canRemove: boolean;
   }) => {
-    const { control } = useFormContext();
->>>>>>> 5b58d639
+    const { control, setValue } = useFormContext();
 
     // Use useWatch for specific fields instead of watch() in parent
     const ticker = useWatch({
       control,
       name: `holdings.${index}.ticker`,
-      defaultValue: "",
+      defaultValue: '',
     });
 
     const sharesOwned = useWatch({
@@ -133,7 +89,7 @@
     // Memoize event handlers
     const handleSharesKeyDown = useCallback(
       (e: React.KeyboardEvent) => {
-        if (e.key === "Enter") {
+        if (e.key === 'Enter') {
           e.preventDefault();
           setFocus(`holdings.${index}.averageCost`);
         }
@@ -143,7 +99,7 @@
 
     const handleCostKeyDown = useCallback(
       (e: React.KeyboardEvent) => {
-        if (e.key === "Enter") {
+        if (e.key === 'Enter') {
           e.preventDefault();
           if (isLast) {
             onAddRow();
@@ -155,40 +111,6 @@
       [index, isLast, onAddRow, setFocus],
     );
 
-<<<<<<< HEAD
-  return (
-    <div
-      className={cn(
-        'grid grid-cols-12 gap-3 rounded-lg border-b border-border/50 px-3 py-3 transition-colors hover:bg-muted/50 last:border-b-0',
-        isSelected && 'bg-muted',
-      )}
-      onClick={handleRowClick}
-    >
-      {/* Ticker Input */}
-      <div className="col-span-6">
-        <div className="flex items-center gap-2 min-w-0">
-          <TickerAvatar symbol={ticker} className="flex-shrink-0" />
-          <div className="flex-1 min-w-0">
-            <FormField
-              control={control}
-              name={`holdings.${index}.ticker`}
-              render={({ field: tickerField }) => (
-                <TickerSearchInput
-                  ref={tickerField.ref}
-                  onSelectResult={(symbol: string, dataSource?: string) => {
-                    tickerField.onChange(symbol);
-                    if (dataSource) {
-                      setValue(`holdings.${index}.dataSource`, dataSource);
-                    }
-                    handleTickerSelect(symbol);
-                  }}
-                  value={tickerField.value}
-                  placeholder="Search ticker..."
-                  className="h-9 border-none bg-transparent text-sm focus:border focus:border-input focus:bg-background truncate"
-                />
-              )}
-            />
-=======
     const handleTickerSelect = useCallback(
       (_symbol: string) => {
         setFocus(`holdings.${index}.sharesOwned`);
@@ -211,15 +133,15 @@
     return (
       <div
         className={cn(
-          "border-border/50 hover:bg-muted/50 grid grid-cols-12 gap-3 rounded-lg border-b px-3 py-3 transition-colors last:border-b-0",
-          isSelected && "bg-muted",
+          'border-border/50 hover:bg-muted/50 grid grid-cols-12 gap-3 rounded-lg border-b px-3 py-3 transition-colors last:border-b-0',
+          isSelected && 'bg-muted',
         )}
         onClick={handleRowClick}
       >
         {/* Ticker Input */}
         <div className="col-span-6">
           <div className="flex min-w-0 items-center gap-2">
-            <TickerAvatar symbol={ticker} className="shrink-0" />
+            <TickerAvatar symbol={ticker} className="flex-shrink-0" />
             <div className="min-w-0 flex-1">
               <FormField
                 control={control}
@@ -238,7 +160,6 @@
                 )}
               />
             </div>
->>>>>>> 5b58d639
           </div>
         </div>
 
@@ -278,8 +199,8 @@
         <div className="col-span-2 flex items-center justify-end">
           <span
             className={cn(
-              "text-sm font-medium",
-              totalValue > 0 ? "text-foreground" : "text-muted-foreground",
+              'text-sm font-medium',
+              totalValue > 0 ? 'text-foreground' : 'text-muted-foreground',
             )}
           >
             ${totalValue.toFixed(2)}
@@ -305,13 +226,13 @@
   },
 );
 
-HoldingRow.displayName = "HoldingRow";
+HoldingRow.displayName = 'HoldingRow';
 
 export const BulkHoldingsForm = ({ onAccountChange }: BulkHoldingsFormProps) => {
   const { control, setFocus } = useFormContext();
   const { fields, append, remove } = useFieldArray({
     control,
-    name: "holdings",
+    name: 'holdings',
   });
 
   const [selectedAccount, setSelectedAccount] = useState<Account | null>(null);
@@ -325,7 +246,7 @@
       // Focus first ticker field after account selection, with proper timing
       if (fields.length > 0) {
         requestAnimationFrame(() => {
-          setFocus("holdings.0.ticker");
+          setFocus('holdings.0.ticker');
         });
       }
     },
@@ -337,9 +258,9 @@
     const newIndex = fields.length;
     append({
       id: `holding-${Date.now()}-${Math.random().toString(36).substr(2, 9)}`, // More unique ID
-      ticker: "",
-      name: "",
-      assetId: "",
+      ticker: '',
+      name: '',
+      assetId: '',
     });
 
     // Use requestAnimationFrame for smoother focus transition
@@ -388,7 +309,7 @@
                       selectedAccount={selectedAccount}
                       setSelectedAccount={(account) => {
                         handleAccountSelect(account);
-                        field.onChange(account?.id || "");
+                        field.onChange(account?.id || '');
                       }}
                       variant="form"
                       filterActive={true}
@@ -419,7 +340,7 @@
             <div className="col-span-6">Tickers</div>
             <div className="col-span-1 text-right">Shares</div>
             <div className="col-span-2 text-right">Average cost</div>
-            <div className="col-span-2 text-right whitespace-nowrap">Total value</div>
+            <div className="col-span-2 whitespace-nowrap text-right">Total value</div>
             <div className="col-span-1 text-right"></div>
           </div>
 
