--- conflicted
+++ resolved
@@ -1,45 +1,24 @@
-<<<<<<< HEAD
-import { useFormContext } from 'react-hook-form';
-import { useRef } from 'react';
-import { AccountSelectOption } from '../activity-form';
-import { FormField } from '@wealthfolio/ui';
-import { FormItem } from '@wealthfolio/ui';
-import { FormLabel } from '@wealthfolio/ui';
-import { FormControl } from '@wealthfolio/ui';
-import { FormMessage } from '@wealthfolio/ui';
-import { Select } from '@wealthfolio/ui';
-import { SelectContent } from '@wealthfolio/ui';
-import { SelectItem } from '@wealthfolio/ui';
-import { SelectTrigger } from '@wealthfolio/ui';
-import { SelectValue } from '@wealthfolio/ui';
+import TickerSearchInput from '@/components/ticker-search';
 import { Checkbox } from '@/components/ui/checkbox';
 import { Input } from '@/components/ui/input';
-import { CurrencyInput } from '@wealthfolio/ui';
-import { DatePickerInput } from '@wealthfolio/ui';
 import { Textarea } from '@/components/ui/textarea';
-import TickerSearchInput from '@/components/ticker-search';
 import { DataSource } from '@/lib/constants';
-=======
-import { useFormContext } from "react-hook-form";
-import { AccountSelectOption } from "../activity-form";
-import { FormField } from "@wealthfolio/ui";
-import { FormItem } from "@wealthfolio/ui";
-import { FormLabel } from "@wealthfolio/ui";
-import { FormControl } from "@wealthfolio/ui";
-import { FormMessage } from "@wealthfolio/ui";
-import { Select } from "@wealthfolio/ui";
-import { SelectContent } from "@wealthfolio/ui";
-import { SelectItem } from "@wealthfolio/ui";
-import { SelectTrigger } from "@wealthfolio/ui";
-import { SelectValue } from "@wealthfolio/ui";
-import { Checkbox } from "@/components/ui/checkbox";
-import { Input } from "@/components/ui/input";
-import { CurrencyInput } from "@wealthfolio/ui";
-import { DatePickerInput } from "@wealthfolio/ui";
-import { Textarea } from "@/components/ui/textarea";
-import TickerSearchInput from "@/components/ticker-search";
-import { DataSource } from "@/lib/constants";
->>>>>>> 5b58d639
+import {
+  CurrencyInput,
+  DatePickerInput,
+  FormControl,
+  FormField,
+  FormItem,
+  FormLabel,
+  FormMessage,
+  Select,
+  SelectContent,
+  SelectItem,
+  SelectTrigger,
+  SelectValue,
+} from '@wealthfolio/ui';
+import { useFormContext } from 'react-hook-form';
+import { AccountSelectOption } from '../activity-form';
 
 export interface ConfigurationCheckboxProps {
   showCurrencyOption?: boolean;
@@ -60,7 +39,6 @@
         <FormField
           control={control}
           name="assetDataSource"
-<<<<<<< HEAD
           render={({ field }) => {
             // Update the ref whenever the data source changes to a non-MANUAL value
             if (field.value !== DataSource.MANUAL) {
@@ -73,7 +51,7 @@
                   <div className="flex items-center space-x-2">
                     <label
                       htmlFor="use-lookup-checkbox"
-                      className="cursor-pointer text-sm text-muted-foreground hover:text-foreground"
+                      className="text-muted-foreground hover:text-foreground cursor-pointer text-sm"
                     >
                       Skip Symbol Lookup
                     </label>
@@ -96,27 +74,6 @@
                       className="h-4 w-4"
                     />
                   </div>
-=======
-          render={({ field }) => (
-            <FormItem className="mt-2 space-y-1">
-              <div className="flex items-center justify-between">
-                <div className="flex items-center space-x-2">
-                  <label
-                    htmlFor="use-lookup-checkbox"
-                    className="text-muted-foreground hover:text-foreground cursor-pointer text-sm"
-                  >
-                    Skip Symbol Lookup
-                  </label>
-                  <Checkbox
-                    id="use-lookup-checkbox"
-                    checked={field.value === DataSource.MANUAL}
-                    onCheckedChange={(checked) => {
-                      field.onChange(checked ? DataSource.MANUAL : DataSource.YAHOO);
-                    }}
-                    defaultChecked={field.value === DataSource.MANUAL}
-                    className="h-4 w-4"
-                  />
->>>>>>> 5b58d639
                 </div>
               </FormItem>
             );
@@ -155,7 +112,7 @@
 
 export const CommonFields = ({ accounts }: { accounts: AccountSelectOption[] }) => {
   const { control, watch } = useFormContext();
-  const showCurrency = watch("showCurrencySelect");
+  const showCurrency = watch('showCurrencySelect');
 
   return (
     <>
@@ -228,7 +185,7 @@
                 className="resize-none"
                 rows={3}
                 {...field}
-                value={field.value || ""}
+                value={field.value || ''}
               />
             </FormControl>
             <FormMessage />
@@ -242,17 +199,11 @@
 export function AssetSymbolInput({
   field,
   isManualAsset,
-<<<<<<< HEAD
   onDataSourceChange,
 }: {
   field: any;
   isManualAsset: boolean;
   onDataSourceChange?: (dataSource: string) => void;
-=======
-}: {
-  field: { value?: string; onChange: (v: string) => void } & Record<string, unknown>;
-  isManualAsset: boolean;
->>>>>>> 5b58d639
 }) {
   return (
     <FormItem className="-mt-2">
