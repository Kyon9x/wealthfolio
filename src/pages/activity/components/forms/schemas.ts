--- conflicted
+++ resolved
@@ -1,10 +1,5 @@
-<<<<<<< HEAD
-import { ActivityType, DataSource, dataSourceSchema } from '@/lib/constants';
-import { z } from 'zod';
-=======
 import { ActivityType, DataSource } from "@/lib/constants";
 import { z } from "zod";
->>>>>>> c0aa621d
 
 export const baseActivitySchema = z.object({
   id: z.string().uuid().optional(),
@@ -51,11 +46,8 @@
     .positive({ message: 'Average cost must be greater than 0' }),
   totalValue: z.number().optional(),
   assetId: z.string().optional(),
-<<<<<<< HEAD
   dataSource: z.string().optional(),
-=======
   isManual: z.boolean().optional().default(false),
->>>>>>> c0aa621d
 });
 
 export const bulkHoldingsFormSchema = baseActivitySchema.extend({
