import { Card, CardContent } from "@/components/ui/card";
import { AccountSelectOption } from "../activity-form";
import {
  ActivityTypeSelector,
  type ActivityType as ActivityTypeUI,
} from "../activity-type-selector";
import { useFormContext } from "react-hook-form";
import { FormField, FormItem, FormLabel, FormControl, FormMessage } from "@/components/ui/form";
import { MoneyInput, QuantityInput } from "@wealthfolio/ui";
import { ConfigurationCheckbox, CommonFields, AssetSymbolInput } from "./common";

export const OtherForm = ({ accounts }: { accounts: AccountSelectOption[] }) => {
<<<<<<< HEAD
  const { control, watch, setValue } = useFormContext();
  const activityType = watch('activityType');
  const isManualAsset = watch('assetDataSource') === 'MANUAL';
=======
  const { control, watch } = useFormContext();
  const activityType = watch("activityType");
  const isManualAsset = watch("assetDataSource") === "MANUAL";
>>>>>>> 5b58d639

  const otherTypes: ActivityTypeUI[] = [
    {
      value: "SPLIT",
      label: "Split",
      icon: "Split",
      description:
        "Record a stock split. This changes the number of shares you own but typically not the total value of your holding (e.g., a 2-for-1 split doubles your shares).",
    },
    {
      value: "FEE",
      label: "Fee",
      icon: "Receipt",
      description:
        "Record a standalone fee or charge not directly tied to a specific trade, such as an account maintenance fee. This will decrease your cash balance.",
    },
    {
      value: "TAX",
      label: "Tax",
      icon: "ReceiptText",
      description:
        "Record tax payments related to your investments, such as capital gains tax or withholding tax. This will decrease your cash balance.",
    },
  ];

  const shouldShowSymbolLookup = activityType !== "FEE" && activityType !== "TAX";
  const isSplitType = activityType === "SPLIT";

  return (
    <div className="space-y-4">
      <div className="flex items-center justify-between">
        <div className="flex-1">
          <ActivityTypeSelector control={control} types={otherTypes} columns={3} />
        </div>
      </div>
      <Card>
        <CardContent className="space-y-6 pt-2">
          <ConfigurationCheckbox
            showCurrencyOption={true}
            shouldShowSymbolLookup={shouldShowSymbolLookup}
          />
          {activityType === "FEE" ? (
            <FormField
              control={control}
              name="fee"
              render={({ field }) => (
                <FormItem>
                  <FormLabel>Fee Amount</FormLabel>
                  <FormControl>
                    <MoneyInput {...field} />
                  </FormControl>
                  <FormMessage />
                </FormItem>
              )}
            />
          ) : activityType === "TAX" ? (
            <FormField
              control={control}
              name="amount"
              render={({ field }) => (
                <FormItem>
                  <FormLabel>Tax Amount</FormLabel>
                  <FormControl>
                    <MoneyInput {...field} />
                  </FormControl>
                  <FormMessage />
                </FormItem>
              )}
            />
          ) : (
            <>
              <FormField
                control={control}
                name="assetId"
                render={({ field }) => (
<<<<<<< HEAD
                  <AssetSymbolInput 
                    field={field} 
                    isManualAsset={isManualAsset}
                    onDataSourceChange={(dataSource) => setValue('assetDataSource', dataSource)}
                  />
=======
                  <AssetSymbolInput field={field} isManualAsset={isManualAsset} />
>>>>>>> 5b58d639
                )}
              />
              {isSplitType && (
                <FormField
                  control={control}
                  name="amount"
                  render={({ field }) => (
                    <FormItem>
                      <FormLabel>Split Ratio</FormLabel>
                      <FormControl>
                        <QuantityInput
                          placeholder="Ex. 2 for 2:1 split, 0.5 for 1:2 split"
                          {...field}
                        />
                      </FormControl>
                      <FormMessage />
                    </FormItem>
                  )}
                />
              )}
            </>
          )}
          <CommonFields accounts={accounts} />
        </CardContent>
      </Card>
    </div>
  );
};<|MERGE_RESOLUTION|>--- conflicted
+++ resolved
@@ -1,51 +1,45 @@
-import { Card, CardContent } from "@/components/ui/card";
-import { AccountSelectOption } from "../activity-form";
+import { Card, CardContent } from '@/components/ui/card';
+import { FormControl, FormField, FormItem, FormLabel, FormMessage } from '@/components/ui/form';
+import { MoneyInput, QuantityInput } from '@wealthfolio/ui';
+import { useFormContext } from 'react-hook-form';
+import { AccountSelectOption } from '../activity-form';
 import {
   ActivityTypeSelector,
   type ActivityType as ActivityTypeUI,
-} from "../activity-type-selector";
-import { useFormContext } from "react-hook-form";
-import { FormField, FormItem, FormLabel, FormControl, FormMessage } from "@/components/ui/form";
-import { MoneyInput, QuantityInput } from "@wealthfolio/ui";
-import { ConfigurationCheckbox, CommonFields, AssetSymbolInput } from "./common";
+} from '../activity-type-selector';
+import { AssetSymbolInput, CommonFields, ConfigurationCheckbox } from './common';
 
 export const OtherForm = ({ accounts }: { accounts: AccountSelectOption[] }) => {
-<<<<<<< HEAD
   const { control, watch, setValue } = useFormContext();
   const activityType = watch('activityType');
   const isManualAsset = watch('assetDataSource') === 'MANUAL';
-=======
-  const { control, watch } = useFormContext();
-  const activityType = watch("activityType");
-  const isManualAsset = watch("assetDataSource") === "MANUAL";
->>>>>>> 5b58d639
 
   const otherTypes: ActivityTypeUI[] = [
     {
-      value: "SPLIT",
-      label: "Split",
-      icon: "Split",
+      value: 'SPLIT',
+      label: 'Split',
+      icon: 'Split',
       description:
-        "Record a stock split. This changes the number of shares you own but typically not the total value of your holding (e.g., a 2-for-1 split doubles your shares).",
+        'Record a stock split. This changes the number of shares you own but typically not the total value of your holding (e.g., a 2-for-1 split doubles your shares).',
     },
     {
-      value: "FEE",
-      label: "Fee",
-      icon: "Receipt",
+      value: 'FEE',
+      label: 'Fee',
+      icon: 'Receipt',
       description:
-        "Record a standalone fee or charge not directly tied to a specific trade, such as an account maintenance fee. This will decrease your cash balance.",
+        'Record a standalone fee or charge not directly tied to a specific trade, such as an account maintenance fee. This will decrease your cash balance.',
     },
     {
-      value: "TAX",
-      label: "Tax",
-      icon: "ReceiptText",
+      value: 'TAX',
+      label: 'Tax',
+      icon: 'ReceiptText',
       description:
-        "Record tax payments related to your investments, such as capital gains tax or withholding tax. This will decrease your cash balance.",
+        'Record tax payments related to your investments, such as capital gains tax or withholding tax. This will decrease your cash balance.',
     },
   ];
 
-  const shouldShowSymbolLookup = activityType !== "FEE" && activityType !== "TAX";
-  const isSplitType = activityType === "SPLIT";
+  const shouldShowSymbolLookup = activityType !== 'FEE' && activityType !== 'TAX';
+  const isSplitType = activityType === 'SPLIT';
 
   return (
     <div className="space-y-4">
@@ -60,7 +54,7 @@
             showCurrencyOption={true}
             shouldShowSymbolLookup={shouldShowSymbolLookup}
           />
-          {activityType === "FEE" ? (
+          {activityType === 'FEE' ? (
             <FormField
               control={control}
               name="fee"
@@ -74,7 +68,7 @@
                 </FormItem>
               )}
             />
-          ) : activityType === "TAX" ? (
+          ) : activityType === 'TAX' ? (
             <FormField
               control={control}
               name="amount"
@@ -94,15 +88,11 @@
                 control={control}
                 name="assetId"
                 render={({ field }) => (
-<<<<<<< HEAD
-                  <AssetSymbolInput 
-                    field={field} 
+                  <AssetSymbolInput
+                    field={field}
                     isManualAsset={isManualAsset}
                     onDataSourceChange={(dataSource) => setValue('assetDataSource', dataSource)}
                   />
-=======
-                  <AssetSymbolInput field={field} isManualAsset={isManualAsset} />
->>>>>>> 5b58d639
                 )}
               />
               {isSplitType && (
