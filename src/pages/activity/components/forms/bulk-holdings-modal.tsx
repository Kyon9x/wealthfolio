--- conflicted
+++ resolved
@@ -1,7 +1,7 @@
-import { toast } from "@/components/ui/use-toast";
-import { ActivityType } from "@/lib/constants";
-import { Account, ActivityImport } from "@/lib/types";
-import { zodResolver } from "@hookform/resolvers/zod";
+import { toast } from '@/components/ui/use-toast';
+import { ActivityType } from '@/lib/constants';
+import { Account, ActivityImport } from '@/lib/types';
+import { zodResolver } from '@hookform/resolvers/zod';
 import {
   Button,
   Dialog,
@@ -11,13 +11,13 @@
   DialogHeader,
   DialogTitle,
   Form,
-} from "@wealthfolio/ui";
-import { useCallback, useEffect, useState } from "react";
-import { FormProvider, useForm, type Resolver, type SubmitHandler } from "react-hook-form";
-import { z } from "zod";
-import { useActivityImportMutations } from "../../import/hooks/use-activity-import-mutations";
-import { BulkHoldingsForm } from "./bulk-holdings-form";
-import { bulkHoldingsFormSchema } from "./schemas";
+} from '@wealthfolio/ui';
+import { useCallback, useEffect, useState } from 'react';
+import { FormProvider, useForm, type Resolver, type SubmitHandler } from 'react-hook-form';
+import { z } from 'zod';
+import { useActivityImportMutations } from '../../import/hooks/use-activity-import-mutations';
+import { BulkHoldingsForm } from './bulk-holdings-form';
+import { bulkHoldingsFormSchema } from './schemas';
 
 type BulkHoldingsFormValues = z.infer<typeof bulkHoldingsFormSchema>;
 
@@ -32,26 +32,26 @@
 
   const form = useForm<BulkHoldingsFormValues>({
     resolver: zodResolver(bulkHoldingsFormSchema) as Resolver<BulkHoldingsFormValues>,
-    mode: "onSubmit",
+    mode: 'onSubmit',
     defaultValues: {
-      accountId: "",
+      accountId: '',
       activityDate: new Date(),
-      currency: "USD",
+      currency: 'USD',
       isDraft: false,
-      comment: "",
+      comment: '',
       holdings: [
         {
-          id: "1",
-          ticker: "",
-          name: "",
-          assetId: "",
+          id: '1',
+          ticker: '',
+          name: '',
+          assetId: '',
         },
       ],
     },
   });
 
   // Watch holdings for UI state management
-  const watchedHoldings = form.watch("holdings");
+  const watchedHoldings = form.watch('holdings');
   const hasValidHoldings =
     watchedHoldings?.some(
       (holding) =>
@@ -67,7 +67,7 @@
       // When modal opens, focus the account field with proper timing
       // Use a longer delay to ensure modal is fully rendered
       const timeoutId = setTimeout(() => {
-        form.setFocus("accountId");
+        form.setFocus('accountId');
       }, 150);
 
       return () => clearTimeout(timeoutId);
@@ -76,40 +76,30 @@
   }, [open, form]);
 
   // Account change handler
-<<<<<<< HEAD
-  const handleAccountChange = useCallback((account: Account | null) => {
-    setSelectedAccount(account);
-    form.setValue('accountId', account?.id || '', {
-      shouldValidate: true,
-      shouldDirty: true,
-    });
-    // Update currency to match account currency when account changes
-    if (account?.currency) {
-      form.setValue('currency', account.currency, {
+  const handleAccountChange = useCallback(
+    (account: Account | null) => {
+      setSelectedAccount(account);
+      form.setValue('accountId', account?.id || '', {
         shouldValidate: true,
         shouldDirty: true,
       });
-    }
-  }, [form]);
-=======
-  const handleAccountChange = useCallback(
-    (account: Account | null) => {
-      setSelectedAccount(account);
-      form.setValue("accountId", account?.id || "", {
-        shouldValidate: true,
-        shouldDirty: true,
-      });
+      // Update currency to match account currency when account changes
+      if (account?.currency) {
+        form.setValue('currency', account.currency, {
+          shouldValidate: true,
+          shouldDirty: true,
+        });
+      }
     },
     [form],
   );
->>>>>>> 5b58d639
 
   const { confirmImportMutation } = useActivityImportMutations({
     onSuccess: () => {
       toast({
-        title: "Import successful",
-        description: "Holdings have been imported successfully.",
-        variant: "default",
+        title: 'Import successful',
+        description: 'Holdings have been imported successfully.',
+        variant: 'default',
       });
       form.reset();
       setSelectedAccount(null);
@@ -118,43 +108,6 @@
     },
   });
 
-<<<<<<< HEAD
-  const handleSubmit = useCallback((data: BulkHoldingsFormValues) => {
-    // Validate holdings data
-    const validHoldings = data.holdings.filter(holding => 
-      holding.ticker?.trim() && 
-      Number(holding.sharesOwned) > 0 && 
-      Number(holding.averageCost) > 0
-    );
-    
-    if (!validHoldings.length) {
-      toast({
-        title: 'No valid holdings',
-        description: 'Please add at least one valid holding with ticker, shares, and average cost.',
-        variant: 'destructive',
-      });
-      return;
-    }
-
-    // Transform to ActivityImport format
-    const activitiesToImport: ActivityImport[] = validHoldings.map(holding => ({
-      accountId: data.accountId,
-      activityType: ActivityType.ADD_HOLDING,
-      symbol: holding.ticker.toUpperCase().trim(),
-      quantity: Number(holding.sharesOwned),
-      unitPrice: Number(holding.averageCost),
-      date: data.activityDate,
-      currency: data.currency || selectedAccount?.currency || 'USD',
-      fee: 0,
-      isDraft: false,
-      isValid: true,
-      comment: data.comment || `Bulk import - ${validHoldings.length} holdings`,
-      dataSource: holding.dataSource,
-    }));
-
-    confirmImportMutation.mutate({ activities: activitiesToImport });
-  }, [confirmImportMutation, selectedAccount]);
-=======
   const handleSubmit: SubmitHandler<BulkHoldingsFormValues> = useCallback(
     (data) => {
       // Validate holdings data
@@ -167,10 +120,10 @@
 
       if (!validHoldings.length) {
         toast({
-          title: "No valid holdings",
+          title: 'No valid holdings',
           description:
-            "Please add at least one valid holding with ticker, shares, and average cost.",
-          variant: "destructive",
+            'Please add at least one valid holding with ticker, shares, and average cost.',
+          variant: 'destructive',
         });
         return;
       }
@@ -183,28 +136,28 @@
         quantity: Number(holding.sharesOwned),
         unitPrice: Number(holding.averageCost),
         date: data.activityDate,
-        currency: data.currency || selectedAccount?.currency || "USD",
+        currency: data.currency || selectedAccount?.currency || 'USD',
         fee: 0,
         isDraft: false,
         isValid: true,
         comment: data.comment || `Bulk import - ${validHoldings.length} holdings`,
+        dataSource: holding.dataSource,
       }));
 
       confirmImportMutation.mutate({ activities: activitiesToImport });
     },
     [confirmImportMutation, selectedAccount],
   );
->>>>>>> 5b58d639
 
   const handleFormError = useCallback((errors: Record<string, any>) => {
     // Get the first error message to display
     const firstError = Object.values(errors)[0];
-    const errorMessage = firstError?.message || "Please check the form for errors.";
+    const errorMessage = firstError?.message || 'Please check the form for errors.';
 
     toast({
-      title: "Form validation failed",
+      title: 'Form validation failed',
       description: errorMessage,
-      variant: "destructive",
+      variant: 'destructive',
     });
   }, []);
 
@@ -257,7 +210,7 @@
                   Cancel
                 </Button>
                 <Button type="submit" disabled={isSubmitDisabled}>
-                  {confirmImportMutation.isPending ? "Importing..." : "Confirm"}
+                  {confirmImportMutation.isPending ? 'Importing...' : 'Confirm'}
                 </Button>
               </DialogFooter>
             </form>
