--- conflicted
+++ resolved
@@ -11,25 +11,13 @@
   DialogHeader,
   DialogTitle,
   Form,
-<<<<<<< HEAD
-} from '@wealthfolio/ui';
-import { toast } from '@/components/ui/use-toast';
-import { BulkHoldingsForm } from './bulk-holdings-form';
-import { bulkHoldingsFormSchema } from './schemas';
-import { useActivityImportMutations } from '../../import/hooks/use-activity-import-mutations';
-import { ActivityImport, Account } from '@/lib/types';
-import { ActivityType } from '@/lib/constants';
-import { searchTicker } from '@/commands/market-data';
-import { z } from 'zod';
-=======
 } from "@wealthfolio/ui";
 import { useCallback, useEffect, useState } from "react";
-import { FormProvider, useForm, type Resolver, type SubmitHandler } from "react-hook-form";
+import { FormProvider, useForm, type Resolver } from "react-hook-form";
 import { z } from "zod";
 import { useActivityImportMutations } from "../../import/hooks/use-activity-import-mutations";
 import { BulkHoldingsForm } from "./bulk-holdings-form";
 import { bulkHoldingsFormSchema } from "./schemas";
->>>>>>> 5b58d639
 
 type BulkHoldingsFormValues = z.infer<typeof bulkHoldingsFormSchema>;
 
@@ -41,10 +29,7 @@
 
 export const BulkHoldingsModal = ({ open, onClose, onSuccess }: BulkHoldingsModalProps) => {
   const [selectedAccount, setSelectedAccount] = useState<Account | null>(null);
-<<<<<<< HEAD
   const [manualHoldings, setManualHoldings] = useState<Set<string>>(new Set());
-=======
->>>>>>> 5b58d639
 
   const form = useForm<BulkHoldingsFormValues>({
     resolver: zodResolver(bulkHoldingsFormSchema) as Resolver<BulkHoldingsFormValues>,
@@ -52,11 +37,7 @@
     defaultValues: {
       accountId: "",
       activityDate: new Date(),
-<<<<<<< HEAD
       currency: '',
-=======
-      currency: "USD",
->>>>>>> 5b58d639
       isDraft: false,
       comment: "",
       holdings: [
@@ -71,11 +52,7 @@
   });
 
   // Watch holdings for UI state management
-<<<<<<< HEAD
   const watchedHoldings = form.watch('holdings');
-=======
-  const watchedHoldings = form.watch("holdings");
->>>>>>> 5b58d639
   const hasValidHoldings =
     watchedHoldings?.some(
       (holding) =>
@@ -103,7 +80,6 @@
   const handleAccountChange = useCallback(
     (account: Account | null) => {
       setSelectedAccount(account);
-<<<<<<< HEAD
       form.setValue('accountId', account?.id || '', {
         shouldValidate: true,
         shouldDirty: true,
@@ -114,12 +90,6 @@
         shouldValidate: false,
         shouldDirty: true,
       });
-=======
-      form.setValue("accountId", account?.id || "", {
-        shouldValidate: true,
-        shouldDirty: true,
-      });
->>>>>>> 5b58d639
     },
     [form],
   );
@@ -138,7 +108,6 @@
     },
   });
 
-<<<<<<< HEAD
   // Function to check if a symbol exists in market data
   const checkSymbolExists = useCallback(async (symbol: string): Promise<boolean> => {
     try {
@@ -152,10 +121,6 @@
 
   const handleSubmit = useCallback(
     async (data: BulkHoldingsFormValues) => {
-=======
-  const handleSubmit: SubmitHandler<BulkHoldingsFormValues> = useCallback(
-    (data) => {
->>>>>>> 5b58d639
       // Validate holdings data
       const validHoldings = data.holdings.filter(
         (holding) =>
@@ -166,22 +131,14 @@
 
       if (!validHoldings.length) {
         toast({
-<<<<<<< HEAD
           title: 'No valid holdings',
           description:
             'Please add at least one valid holding with ticker, shares, and average cost.',
           variant: 'destructive',
-=======
-          title: "No valid holdings",
-          description:
-            "Please add at least one valid holding with ticker, shares, and average cost.",
-          variant: "destructive",
->>>>>>> 5b58d639
         });
         return;
       }
 
-<<<<<<< HEAD
       // Check which symbols exist in market data
       const symbolChecks = await Promise.all(
         validHoldings.map(async (holding) => {
@@ -217,36 +174,12 @@
       confirmImportMutation.mutate({ activities: activitiesToImport });
     },
     [confirmImportMutation, selectedAccount, manualHoldings, checkSymbolExists],
-=======
-      // Transform to ActivityImport format
-      const activitiesToImport: ActivityImport[] = validHoldings.map((holding) => ({
-        accountId: data.accountId,
-        activityType: ActivityType.ADD_HOLDING,
-        symbol: holding.ticker.toUpperCase().trim(),
-        quantity: Number(holding.sharesOwned),
-        unitPrice: Number(holding.averageCost),
-        date: data.activityDate,
-        currency: data.currency || selectedAccount?.currency || "USD",
-        fee: 0,
-        isDraft: false,
-        isValid: true,
-        comment: data.comment || `Bulk import - ${validHoldings.length} holdings`,
-      }));
-
-      confirmImportMutation.mutate({ activities: activitiesToImport });
-    },
-    [confirmImportMutation, selectedAccount],
->>>>>>> 5b58d639
   );
 
   const handleFormError = useCallback((errors: Record<string, any>) => {
     // Get the first error message to display
     const firstError = Object.values(errors)[0];
-<<<<<<< HEAD
-    const errorMessage = firstError?.message || 'Please check the form for errors.';
-=======
     const errorMessage = firstError?.message || "Please check the form for errors.";
->>>>>>> 5b58d639
 
     toast({
       title: "Form validation failed",
@@ -276,31 +209,19 @@
           <Form {...form}>
             <form onSubmit={form.handleSubmit(handleSubmit, handleFormError)} className="space-y-6">
               <div className="py-4">
-<<<<<<< HEAD
                 <BulkHoldingsForm
                   onAccountChange={handleAccountChange}
                   onManualHoldingsChange={setManualHoldings}
                 />
-=======
-                <BulkHoldingsForm onAccountChange={handleAccountChange} />
->>>>>>> 5b58d639
               </div>
 
               {/* Display validation errors */}
               {Object.keys(form.formState.errors).length > 0 && (
-<<<<<<< HEAD
                 <div className="rounded-lg border border-destructive/50 bg-destructive/10 p-4">
                   <h4 className="mb-2 text-sm font-medium text-destructive">
                     Please fix the following errors:
                   </h4>
                   <ul className="space-y-1 text-sm text-destructive/80">
-=======
-                <div className="border-destructive/50 bg-destructive/10 rounded-lg border p-4">
-                  <h4 className="text-destructive mb-2 text-sm font-medium">
-                    Please fix the following errors:
-                  </h4>
-                  <ul className="text-destructive/80 space-y-1 text-sm">
->>>>>>> 5b58d639
                     {form.formState.errors.accountId && (
                       <li>• {form.formState.errors.accountId.message}</li>
                     )}
@@ -319,11 +240,7 @@
                   Cancel
                 </Button>
                 <Button type="submit" disabled={isSubmitDisabled}>
-<<<<<<< HEAD
-                  {confirmImportMutation.isPending ? 'Importing...' : 'Confirm'}
-=======
                   {confirmImportMutation.isPending ? "Importing..." : "Confirm"}
->>>>>>> 5b58d639
                 </Button>
               </DialogFooter>
             </form>
