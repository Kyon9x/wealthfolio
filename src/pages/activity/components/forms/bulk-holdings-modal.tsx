--- conflicted
+++ resolved
@@ -11,15 +11,6 @@
   DialogHeader,
   DialogTitle,
   Form,
-<<<<<<< HEAD
-} from '@wealthfolio/ui';
-import { useCallback, useEffect, useState } from 'react';
-import { FormProvider, useForm, type Resolver, type SubmitHandler } from 'react-hook-form';
-import { z } from 'zod';
-import { useActivityImportMutations } from '../../import/hooks/use-activity-import-mutations';
-import { BulkHoldingsForm } from './bulk-holdings-form';
-import { bulkHoldingsFormSchema } from './schemas';
-=======
 } from "@wealthfolio/ui";
 import { useCallback, useEffect, useState } from "react";
 import { FormProvider, useForm, type Resolver } from "react-hook-form";
@@ -28,7 +19,6 @@
 import { BulkHoldingsForm } from "./bulk-holdings-form";
 import { bulkHoldingsFormSchema } from "./schemas";
 import { searchTicker } from "@/commands/market-data";
->>>>>>> c0aa621d
 
 type BulkHoldingsFormValues = z.infer<typeof bulkHoldingsFormSchema>;
 
@@ -48,11 +38,7 @@
     defaultValues: {
       accountId: '',
       activityDate: new Date(),
-<<<<<<< HEAD
-      currency: 'USD',
-=======
       currency: "",
->>>>>>> c0aa621d
       isDraft: false,
       comment: '',
       holdings: [
@@ -99,7 +85,6 @@
         shouldValidate: true,
         shouldDirty: true,
       });
-<<<<<<< HEAD
       // Update currency to match account currency when account changes
       if (account?.currency) {
         form.setValue('currency', account.currency, {
@@ -107,14 +92,6 @@
           shouldDirty: true,
         });
       }
-=======
-
-      // Sync currency with selected account
-      form.setValue("currency", account?.currency || "USD", {
-        shouldValidate: false,
-        shouldDirty: true,
-      });
->>>>>>> c0aa621d
     },
     [form],
   );
@@ -181,22 +158,6 @@
       );
 
       // Transform to ActivityImport format
-<<<<<<< HEAD
-      const activitiesToImport: ActivityImport[] = validHoldings.map((holding) => ({
-        accountId: data.accountId,
-        activityType: ActivityType.ADD_HOLDING,
-        symbol: holding.ticker.toUpperCase().trim(),
-        quantity: Number(holding.sharesOwned),
-        unitPrice: Number(holding.averageCost),
-        date: data.activityDate,
-        currency: data.currency || selectedAccount?.currency || 'USD',
-        fee: 0,
-        isDraft: false,
-        isValid: true,
-        comment: data.comment || `Bulk import - ${validHoldings.length} holdings`,
-        dataSource: holding.dataSource,
-      }));
-=======
       const activitiesToImport: ActivityImport[] = symbolChecks.map(
         ({ holding, shouldBeManual }) => ({
           accountId: data.accountId,
@@ -213,7 +174,6 @@
           assetDataSource: shouldBeManual ? "MANUAL" : undefined,
         }),
       );
->>>>>>> c0aa621d
 
       confirmImportMutation.mutate({ activities: activitiesToImport });
     },
