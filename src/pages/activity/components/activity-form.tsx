--- conflicted
+++ resolved
@@ -40,20 +40,6 @@
 }
 
 const ACTIVITY_TYPE_TO_TAB: Record<string, string> = {
-<<<<<<< HEAD
-  BUY: 'trade',
-  SELL: 'trade',
-  DEPOSIT: 'cash',
-  WITHDRAWAL: 'cash',
-  INTEREST: 'income',
-  DIVIDEND: 'income',
-  SPLIT: 'other',
-  TRANSFER: 'cash',
-  FEE: 'other',
-  TAX: 'other',
-  ADD_HOLDING: 'holdings',
-  REMOVE_HOLDING: 'holdings',
-=======
   BUY: "trade",
   SELL: "trade",
   DEPOSIT: "cash",
@@ -67,7 +53,6 @@
   TAX: "other",
   ADD_HOLDING: "holdings",
   REMOVE_HOLDING: "holdings",
->>>>>>> 5b58d639
 };
 
 export function ActivityForm({ accounts, activity, open, onClose }: ActivityFormProps) {
@@ -98,12 +83,8 @@
           date.setHours(16, 0, 0, 0); // Set to 4:00 PM which is market close time
           return date;
         })(),
-<<<<<<< HEAD
-    currency: activity?.currency || '',
-=======
 
     currency: activity?.currency || "",
->>>>>>> 5b58d639
     assetDataSource: activity?.assetDataSource || DataSource.YAHOO,
     showCurrencySelect: false,
   };
@@ -128,7 +109,6 @@
 
   const onSubmit: SubmitHandler<NewActivityFormValues> = async (data) => {
     try {
-<<<<<<< HEAD
       const { showCurrencySelect, id, toAccountId, ...submitData } = {
         ...data,
         isDraft: false,
@@ -186,16 +166,6 @@
         }
       }
 
-=======
-      const {
-        showCurrencySelect: _showCurrencySelect,
-        id,
-        ...submitData
-      } = {
-        ...data,
-        isDraft: false,
-      };
->>>>>>> 5b58d639
       const account = accounts.find((a) => a.value === submitData.accountId);
       // For cash activities and fees, set assetId to $CASH-accountCurrency
       if (
@@ -209,11 +179,7 @@
       }
 
       if (
-<<<<<<< HEAD
-        'assetDataSource' in submitData &&
-=======
         "assetDataSource" in submitData &&
->>>>>>> 5b58d639
         submitData.assetDataSource === DataSource.MANUAL &&
         account
       ) {
@@ -231,11 +197,7 @@
     }
   };
 
-<<<<<<< HEAD
   const defaultTab = activity ? ACTIVITY_TYPE_TO_TAB[activity.activityType] || 'trade' : 'trade';
-=======
-  const defaultTab = ACTIVITY_TYPE_TO_TAB[activity?.activityType ?? ""] || "trade";
->>>>>>> 5b58d639
 
   return (
     <Sheet open={open} onOpenChange={onClose}>
