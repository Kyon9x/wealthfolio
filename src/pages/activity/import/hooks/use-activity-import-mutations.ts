<<<<<<< HEAD
import { useMutation, useQueryClient } from '@tanstack/react-query';
import { logger } from '@/adapters';
import { importActivities } from '@/commands/activity-import';
import { toast } from '@/components/ui/use-toast';
import { QueryKeys } from '@/lib/query-keys';
=======
import { useMutation } from "@tanstack/react-query";
import { logger } from "@/adapters";
import { importActivities } from "@/commands/activity-import";
import { toast } from "@/components/ui/use-toast";
>>>>>>> 5b58d639

export function useActivityImportMutations({
  onSuccess,
  onError,
}: {
  onSuccess?: (activities: unknown[]) => void;
  onError?: (error: string) => void;
} = {}) {
<<<<<<< HEAD
  const queryClient = useQueryClient();

  const confirmImportMutation = useMutation({
    mutationFn: importActivities,
    onSuccess: async (result: any) => {
      // Invalidate activity data cache to trigger refetch
      await queryClient.invalidateQueries({
        queryKey: [QueryKeys.ACTIVITY_DATA],
      });
      
=======
  const confirmImportMutation = useMutation({
    mutationFn: importActivities,
    onSuccess: async (result: unknown) => {
>>>>>>> 5b58d639
      // Call the provided onSuccess callback if it exists
      if (onSuccess) {
        // Ensure we pass an array of activities to the callback
        const activities = Array.isArray(result) ? result : [result];
        onSuccess(activities);
        toast({
          title: "Import successful",
          description: "Activities have been imported successfully.",
        });
      }
    },
    onError: (error: unknown) => {
      logger.error(`Error confirming import: ${String(error)}`);

      // Call the provided onError callback if it exists
      if (onError) {
        const errMsg =
          error && typeof error === "object" && "message" in error
            ? String((error as { message?: unknown }).message)
            : "An error occurred during import";
        onError(errMsg);
      } else {
        toast({
          title: "Uh oh! Something went wrong.",
          description: "Please try again or report an issue if the problem persists.",
          variant: "destructive",
        });
      }
    },
  });

  return {
    confirmImportMutation,
  };
}<|MERGE_RESOLUTION|>--- conflicted
+++ resolved
@@ -1,15 +1,8 @@
-<<<<<<< HEAD
-import { useMutation, useQueryClient } from '@tanstack/react-query';
 import { logger } from '@/adapters';
 import { importActivities } from '@/commands/activity-import';
 import { toast } from '@/components/ui/use-toast';
 import { QueryKeys } from '@/lib/query-keys';
-=======
-import { useMutation } from "@tanstack/react-query";
-import { logger } from "@/adapters";
-import { importActivities } from "@/commands/activity-import";
-import { toast } from "@/components/ui/use-toast";
->>>>>>> 5b58d639
+import { useMutation, useQueryClient } from '@tanstack/react-query';
 
 export function useActivityImportMutations({
   onSuccess,
@@ -18,7 +11,6 @@
   onSuccess?: (activities: unknown[]) => void;
   onError?: (error: string) => void;
 } = {}) {
-<<<<<<< HEAD
   const queryClient = useQueryClient();
 
   const confirmImportMutation = useMutation({
@@ -28,20 +20,15 @@
       await queryClient.invalidateQueries({
         queryKey: [QueryKeys.ACTIVITY_DATA],
       });
-      
-=======
-  const confirmImportMutation = useMutation({
-    mutationFn: importActivities,
-    onSuccess: async (result: unknown) => {
->>>>>>> 5b58d639
+
       // Call the provided onSuccess callback if it exists
       if (onSuccess) {
         // Ensure we pass an array of activities to the callback
         const activities = Array.isArray(result) ? result : [result];
         onSuccess(activities);
         toast({
-          title: "Import successful",
-          description: "Activities have been imported successfully.",
+          title: 'Import successful',
+          description: 'Activities have been imported successfully.',
         });
       }
     },
@@ -51,15 +38,15 @@
       // Call the provided onError callback if it exists
       if (onError) {
         const errMsg =
-          error && typeof error === "object" && "message" in error
+          error && typeof error === 'object' && 'message' in error
             ? String((error as { message?: unknown }).message)
-            : "An error occurred during import";
+            : 'An error occurred during import';
         onError(errMsg);
       } else {
         toast({
-          title: "Uh oh! Something went wrong.",
-          description: "Please try again or report an issue if the problem persists.",
-          variant: "destructive",
+          title: 'Uh oh! Something went wrong.',
+          description: 'Please try again or report an issue if the problem persists.',
+          variant: 'destructive',
         });
       }
     },
