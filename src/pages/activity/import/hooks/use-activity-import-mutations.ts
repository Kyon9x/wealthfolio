--- conflicted
+++ resolved
@@ -49,16 +49,10 @@
             : "An error occurred during import";
 
         toast({
-<<<<<<< HEAD
-          title: 'Uh oh! Something went wrong.',
-          description: 'Please try again or report an issue if the problem persists.',
-          variant: 'destructive',
-=======
           title: "Import failed",
           description:
             errorMessage || "Please try again or report an issue if the problem persists.",
           variant: "destructive",
->>>>>>> c0aa621d
         });
       }
     },
