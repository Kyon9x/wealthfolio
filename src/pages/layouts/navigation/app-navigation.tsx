--- conflicted
+++ resolved
@@ -15,8 +15,6 @@
   addons?: NavLink[];
 }
 
-<<<<<<< HEAD
-=======
 const staticNavigation: NavigationProps = {
   primary: [
     {
@@ -59,7 +57,6 @@
   ],
 };
 
->>>>>>> 739e1829
 export function useNavigation() {
   const { t } = useTranslation("common");
   const [dynamicItems, setDynamicItems] = useState<NavigationProps["primary"]>([]);
