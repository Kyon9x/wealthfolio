--- conflicted
+++ resolved
@@ -1,7 +1,7 @@
-import { Badge } from "@/components/ui/badge";
-import { Button } from "@/components/ui/button";
-import { Card, CardHeader, CardTitle } from "@/components/ui/card";
-import { Icons } from "@/components/ui/icons";
+import { Badge } from '@/components/ui/badge';
+import { Button } from '@/components/ui/button';
+import { Card, CardHeader, CardTitle } from '@/components/ui/card';
+import { Icons } from '@/components/ui/icons';
 import {
   Sheet,
   SheetClose,
@@ -9,40 +9,40 @@
   SheetFooter,
   SheetHeader,
   SheetTitle,
-} from "@/components/ui/sheet";
-import { AmountDisplay, AnimatedToggleGroup } from "@wealthfolio/ui";
-import { useMemo, useState } from "react";
-
-import { AccountSelector } from "@/components/account-selector";
-import type { SwipablePageView } from "@/components/page";
-import { SwipablePage } from "@/components/page";
-import { useAccounts } from "@/hooks/use-accounts";
-import { useHoldings } from "@/hooks/use-holdings";
-import { usePlatform } from "@/hooks/use-platform";
-import { PORTFOLIO_ACCOUNT_ID } from "@/lib/constants";
-import { useSettingsContext } from "@/lib/settings-provider";
-import { Account, Holding, HoldingType, Instrument } from "@/lib/types";
-import { AccountAllocationChart } from "./components/account-allocation-chart";
-import { CashHoldingsWidget } from "./components/cash-holdings-widget";
-import { ClassesChart } from "./components/classes-chart";
-import { PortfolioComposition } from "./components/composition-chart";
-import { CountryChart } from "./components/country-chart";
-import { HoldingCurrencyChart } from "./components/currency-chart";
-import { HoldingsMobileFilterSheet } from "./components/holdings-mobile-filter-sheet";
-import { HoldingsTable } from "./components/holdings-table";
-import { HoldingsTableMobile } from "./components/holdings-table-mobile";
-import { SectorsChart } from "./components/sectors-chart";
+} from '@/components/ui/sheet';
+import { AmountDisplay, AnimatedToggleGroup } from '@wealthfolio/ui';
+import { useMemo, useState } from 'react';
+
+import { AccountSelector } from '@/components/account-selector';
+import type { SwipablePageView } from '@/components/page';
+import { SwipablePage } from '@/components/page';
+import { useAccounts } from '@/hooks/use-accounts';
+import { useHoldings } from '@/hooks/use-holdings';
+import { usePlatform } from '@/hooks/use-platform';
+import { PORTFOLIO_ACCOUNT_ID } from '@/lib/constants';
+import { useSettingsContext } from '@/lib/settings-provider';
+import { Account, Holding, HoldingType, Instrument } from '@/lib/types';
+import { AccountAllocationChart } from './components/account-allocation-chart';
+import { CashHoldingsWidget } from './components/cash-holdings-widget';
+import { ClassesChart } from './components/classes-chart';
+import { PortfolioComposition } from './components/composition-chart';
+import { CountryChart } from './components/country-chart';
+import { HoldingCurrencyChart } from './components/currency-chart';
+import { HoldingsMobileFilterSheet } from './components/holdings-mobile-filter-sheet';
+import { HoldingsTable } from './components/holdings-table';
+import { HoldingsTableMobile } from './components/holdings-table-mobile';
+import { SectorsChart } from './components/sectors-chart';
 
 // Define a type for the filter criteria
-type SheetFilterType = "class" | "sector" | "country" | "currency" | "account" | "composition";
+type SheetFilterType = 'class' | 'sector' | 'country' | 'currency' | 'account' | 'composition';
 
 export const HoldingsPage = () => {
   const [selectedAccount, setSelectedAccount] = useState<Account | null>({
     id: PORTFOLIO_ACCOUNT_ID,
-    name: "All Portfolio",
-    accountType: "PORTFOLIO" as unknown as Account["accountType"],
+    name: 'All Portfolio',
+    accountType: 'PORTFOLIO' as unknown as Account['accountType'],
     balance: 0,
-    currency: "USD",
+    currency: 'USD',
     isDefault: false,
     isActive: true,
     createdAt: new Date(),
@@ -56,40 +56,28 @@
   const { isMobile: isMobilePlatform } = usePlatform();
 
   const [isSheetOpen, setIsSheetOpen] = useState(false);
-  const [sheetTitle, setSheetTitle] = useState("");
+  const [sheetTitle, setSheetTitle] = useState('');
   const [sheetFilterType, setSheetFilterType] = useState<SheetFilterType | null>(null);
   const [sheetFilterName, setSheetFilterName] = useState<string | null>(null);
-<<<<<<< HEAD
   const [sheetCompositionFilter, setSheetCompositionFilter] = useState<Instrument['id'] | null>(
-    null,
-  );
-  const [sheetAccountIdsFilter, setSheetAccountIdsFilter] = useState<string[] | null>(null);
-=======
-  const [sheetCompositionFilter, setSheetCompositionFilter] = useState<Instrument["id"] | null>(
     null,
   );
 
   // Mobile filter state
   const [selectedTypes, setSelectedTypes] = useState<string[]>([]);
   const [isFilterSheetOpen, setIsFilterSheetOpen] = useState(false);
->>>>>>> 5b58d639
 
   const handleChartSectionClick = (
     type: SheetFilterType,
     name: string,
     title?: string,
-<<<<<<< HEAD
     compositionId?: Instrument['id'],
-    accountIdsForFilter?: string[],
-=======
-    compositionId?: Instrument["id"],
     _accountIdsForFilter?: string[],
->>>>>>> 5b58d639
   ) => {
     setSheetFilterType(type);
     setSheetFilterName(name);
     setSheetTitle(title ?? `Details for ${name}`);
-    if (type === "composition" && compositionId) {
+    if (type === 'composition' && compositionId) {
       setSheetCompositionFilter(compositionId);
     } else {
       setSheetCompositionFilter(null);
@@ -105,35 +93,27 @@
     let filteredHoldings: Holding[] = [];
 
     switch (sheetFilterType) {
-      case "class":
+      case 'class':
         filteredHoldings = holdings.filter((h) => {
           const isCash = h.holdingType === HoldingType.CASH;
-          const assetSubClass = isCash ? "Cash" : (h.instrument?.assetSubclass ?? "Other");
+          const assetSubClass = isCash ? 'Cash' : (h.instrument?.assetSubclass ?? 'Other');
           return assetSubClass === sheetFilterName;
         });
         break;
-<<<<<<< HEAD
       case 'sector':
-=======
-      case "sector":
->>>>>>> 5b58d639
         filteredHoldings = holdings.filter((h) =>
           h.instrument?.sectors?.some((s) => s.name === sheetFilterName),
         );
         break;
-<<<<<<< HEAD
       case 'country':
-=======
-      case "country":
->>>>>>> 5b58d639
         filteredHoldings = holdings.filter((h) =>
           h.instrument?.countries?.some((c) => c.name === sheetFilterName),
         );
         break;
-      case "currency":
+      case 'currency':
         filteredHoldings = holdings.filter((h) => h.localCurrency === sheetFilterName);
         break;
-      case "composition":
+      case 'composition':
         if (sheetCompositionFilter) {
           filteredHoldings = holdings.filter((h) => h.instrument?.id === sheetCompositionFilter);
         } else if (sheetFilterName) {
@@ -148,19 +128,12 @@
         break;
     }
 
-<<<<<<< HEAD
-    return filteredHoldings.sort(
-      (a, b) => (Number(b.marketValue?.base) || 0) - (Number(a.marketValue?.base) || 0),
-    );
-  }, [holdings, sheetFilterType, sheetFilterName, sheetCompositionFilter, sheetAccountIdsFilter]);
-=======
     return filteredHoldings.sort((a, b) => {
       const bBase = b.marketValue?.base ?? 0;
       const aBase = a.marketValue?.base ?? 0;
       return Number(bBase) - Number(aBase);
     });
   }, [holdings, sheetFilterType, sheetFilterName, sheetCompositionFilter]);
->>>>>>> 5b58d639
 
   const handleAccountSelect = (account: Account) => {
     setSelectedAccount(account);
@@ -170,91 +143,6 @@
     const cash =
       holdings?.filter((holding) => holding.holdingType?.toLowerCase() === HoldingType.CASH) ?? [];
     const nonCash =
-<<<<<<< HEAD
-      holdings?.filter((holding) => holding.holdingType?.toLowerCase() !== HoldingType.CASH) || [];
-
-    // DEBUG POINT 2
-    console.log('[HoldingsPage] Holdings split:', {
-      total: holdings?.length || 0,
-      cash: cash.length,
-      nonCash: nonCash.length,
-      holdingTypes:
-        holdings?.map((h) => ({
-          id: h.id,
-          type: h.holdingType,
-          symbol: h.instrument?.symbol,
-        })) || [],
-    });
-
-    return { cashHoldings: cash, nonCashHoldings: nonCash };
-  }, [holdings]);
-
-  return (
-    <ApplicationShell className="flex h-full flex-col p-6">
-      <Tabs defaultValue={defaultTab} className="flex h-full w-full flex-col">
-        <div className="flex-shrink-0 space-y-2">
-          <ApplicationHeader heading="Holdings">
-            <div className="flex items-center space-x-2">
-              <AccountSelector
-                selectedAccount={selectedAccount}
-                setSelectedAccount={handleAccountSelect}
-                variant="dropdown"
-                includePortfolio={true}
-              />
-              <TabsList className="flex space-x-1 rounded-full bg-secondary p-1">
-                <TabsTrigger
-                  className="h-8 rounded-full px-2 text-sm data-[state=active]:bg-primary data-[state=active]:text-primary-foreground data-[state=active]:hover:bg-primary/90"
-                  value="overview"
-                >
-                  Analytics
-                </TabsTrigger>
-                <TabsTrigger
-                  className="h-8 rounded-full px-2 text-sm data-[state=active]:bg-primary data-[state=active]:text-primary-foreground data-[state=active]:hover:bg-primary/90"
-                  value="holdings"
-                >
-                  Positions
-                </TabsTrigger>
-              </TabsList>
-            </div>
-          </ApplicationHeader>
-          <CashHoldingsWidget cashHoldings={cashHoldings || []} isLoading={isLoading} />
-        </div>
-
-        <TabsContent value="holdings" className="min-h-0 flex-1 py-2">
-          <HoldingsTable holdings={nonCashHoldings || []} isLoading={isLoading} />
-        </TabsContent>
-
-        <TabsContent value="overview" className="space-y-4">
-          {/* Top row: Summary widgets */}
-          <div className="grid grid-cols-1 gap-4 sm:grid-cols-2 xl:grid-cols-4">
-            <HoldingCurrencyChart
-              holdings={holdings || []}
-              baseCurrency={settings?.baseCurrency || 'USD'}
-              isLoading={isLoading}
-              onCurrencySectionClick={(currencyName) =>
-                handleChartSectionClick('currency', currencyName, `Holdings in ${currencyName}`)
-              }
-            />
-
-            <AccountAllocationChart isLoading={isLoading} />
-
-            <ClassesChart
-              holdings={holdings}
-              isLoading={isLoading}
-              onClassSectionClick={(className) =>
-                handleChartSectionClick('class', className, `Asset Class: ${className}`)
-              }
-            />
-
-            <CountryChart
-              holdings={nonCashHoldings}
-              isLoading={isLoading}
-              onCountrySectionClick={(countryName) =>
-                handleChartSectionClick('country', countryName, `Holdings in ${countryName}`)
-              }
-            />
-          </div>
-=======
       holdings?.filter((holding) => holding.holdingType?.toLowerCase() !== HoldingType.CASH) ?? [];
 
     // Apply asset type filter
@@ -306,10 +194,10 @@
       <div className="grid grid-cols-1 gap-4 sm:grid-cols-2 xl:grid-cols-4">
         <HoldingCurrencyChart
           holdings={[...cashHoldings, ...filteredNonCashHoldings]}
-          baseCurrency={settings?.baseCurrency ?? "USD"}
+          baseCurrency={settings?.baseCurrency ?? 'USD'}
           isLoading={isLoading}
           onCurrencySectionClick={(currencyName) =>
-            handleChartSectionClick("currency", currencyName, `Holdings in ${currencyName}`)
+            handleChartSectionClick('currency', currencyName, `Holdings in ${currencyName}`)
           }
         />
 
@@ -319,7 +207,7 @@
           holdings={[...cashHoldings, ...filteredNonCashHoldings]}
           isLoading={isLoading}
           onClassSectionClick={(className) =>
-            handleChartSectionClick("class", className, `Asset Class: ${className}`)
+            handleChartSectionClick('class', className, `Asset Class: ${className}`)
           }
         />
 
@@ -327,7 +215,7 @@
           holdings={filteredNonCashHoldings}
           isLoading={isLoading}
           onCountrySectionClick={(countryName) =>
-            handleChartSectionClick("country", countryName, `Holdings in ${countryName}`)
+            handleChartSectionClick('country', countryName, `Holdings in ${countryName}`)
           }
         />
       </div>
@@ -344,18 +232,17 @@
             holdings={filteredNonCashHoldings}
             isLoading={isLoading}
             onSectorSectionClick={(sectorName) =>
-              handleChartSectionClick("sector", sectorName, `Holdings in Sector: ${sectorName}`)
+              handleChartSectionClick('sector', sectorName, `Holdings in Sector: ${sectorName}`)
             }
           />
         </div>
       </div>
     </div>
   );
->>>>>>> 5b58d639
 
   const views: SwipablePageView[] = [
-    { value: "holdings", label: "Holdings", content: renderHoldingsView() },
-    { value: "analytics", label: "Insights", content: renderAnalyticsView() },
+    { value: 'holdings', label: 'Holdings', content: renderHoldingsView() },
+    { value: 'analytics', label: 'Insights', content: renderAnalyticsView() },
   ];
 
   const filterButton = (
@@ -367,7 +254,7 @@
     >
       <Icons.ListFilter className="h-4 w-4" />
       {hasActiveFilters && (
-        <span className="bg-destructive absolute top-0.5 right-0 h-2 w-2 rounded-full" />
+        <span className="bg-destructive absolute right-0 top-0.5 h-2 w-2 rounded-full" />
       )}
     </Button>
   );
@@ -422,7 +309,7 @@
         <SheetContent
           className="w-full overflow-y-auto sm:max-w-lg [&>button]:top-[max(calc(env(safe-area-inset-top,0px)+1rem),2.5rem)]"
           style={{
-            paddingTop: "max(env(safe-area-inset-top, 0px), 1.5rem)",
+            paddingTop: 'max(env(safe-area-inset-top, 0px), 1.5rem)',
           }}
         >
           <SheetHeader className="mt-8">
@@ -432,17 +319,17 @@
             {holdingsForSheet.length > 0 ? (
               <ul className="space-y-2">
                 {holdingsForSheet.map((holding) => {
-                  let displayName = "N/A";
-                  let symbol = "-";
+                  let displayName = 'N/A';
+                  let symbol = '-';
                   if (holding.holdingType === HoldingType.CASH) {
                     displayName = holding.localCurrency
                       ? `Cash (${holding.localCurrency})`
-                      : "Cash";
+                      : 'Cash';
                     symbol = `$CASH-${holding.localCurrency}`;
                   } else if (holding.instrument) {
                     displayName =
-                      holding.instrument.name ?? holding.instrument.symbol ?? "Unnamed Security";
-                    symbol = holding.instrument.symbol ?? "-";
+                      holding.instrument.name ?? holding.instrument.symbol ?? 'Unnamed Security';
+                    symbol = holding.instrument.symbol ?? '-';
                   }
 
                   return (
