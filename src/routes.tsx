import { Suspense, useEffect, useState } from "react";
import { BrowserRouter, Route, Routes } from "react-router-dom";

import { AppLayout } from "@/pages/layouts/app-layout";
import { OnboardingLayout } from "@/pages/layouts/onboarding-layout";
import SettingsLayout from "@/pages/settings/settings-layout";

import ActivityPage from "@/pages/activity/activity-page";
import ActivityImportPage from "@/pages/activity/import/activity-import-page";
import DashboardPage from "@/pages/dashboard/dashboard-page";
import HoldingsPage from "@/pages/holdings/holdings-page";
import IncomePage from "@/pages/income/income-page";
import PerformancePage from "@/pages/performance/performance-page";
import SettingsAccountsPage from "@/pages/settings/accounts/accounts-page";
import SettingsAppearancePage from "@/pages/settings/appearance/appearance-page";
import AccountPage from "./pages/account/account-page";
import AssetProfilePage from "./pages/asset/asset-profile-page";
import OnboardingPage from "./pages/onboarding/onboarding-page";
import AddonSettingsPage from "./pages/settings/addons/addon-settings";
import ContributionLimitPage from "./pages/settings/contribution-limits/contribution-limits-page";
import ExportSettingsPage from "./pages/settings/exports/exports-page";
import GeneralSettingsPage from "./pages/settings/general/general-page";
import SettingsGoalsPage from "./pages/settings/goals/goals-page";
import MarketDataImportPage from "./pages/settings/market-data/market-data-import-page";
import MarketDataSettingsPage from "./pages/settings/market-data/market-data-settings";
import useGlobalEventListener from "./use-global-event-listener";
// import QRScannerPage from './pages/qr-scanner/qr-scanner-page'; // File not found
import { getDynamicRoutes, subscribeToNavigationUpdates } from "@/addons/addons-runtime-context";
import AboutSettingsPage from "./pages/settings/about/about-page";
import SwingfolioDashboardPage from "./pages/swingfolio/dashboard-page";
import SwingfolioActivitySelectorPage from "./pages/swingfolio/activity-selector-page";
import SwingfolioSettingsPage from "./pages/swingfolio/settings-page";

export function AppRoutes() {
  useGlobalEventListener();
  const [dynamicRoutes, setDynamicRoutes] = useState<
    { path: string; component: React.LazyExoticComponent<React.ComponentType<unknown>> }[]
  >([]);

  // Subscribe to dynamic route updates
  useEffect(() => {
    const updateRoutes = () => {
      setDynamicRoutes(getDynamicRoutes());
    };

    // Initial load
    updateRoutes();

    // Subscribe to updates
    const unsubscribe = subscribeToNavigationUpdates(updateRoutes);

    return () => {
      unsubscribe();
    };
  }, []);

  return (
    <BrowserRouter>
      <Routes>
        {/* QR Scanner - No layout for fullscreen camera access */}
        {/* <Route path="/qr-scanner" element={<QRScannerPage />} /> */}

        {/* Onboarding with dedicated layout */}
        <Route path="/onboarding" element={<OnboardingLayout />}>
          <Route index element={<OnboardingPage />} />
        </Route>

        {/* Main app with sidebar */}
        <Route path="/" element={<AppLayout />}>
          <Route index element={<DashboardPage />} />
          <Route path="dashboard" element={<DashboardPage />} />
          <Route path="activities" element={<ActivityPage />} />
          <Route path="holdings" element={<HoldingsPage />} />
          <Route path="holdings/:symbol" element={<AssetProfilePage />} />
          <Route path="import" element={<ActivityImportPage />} />
          <Route path="accounts/:id" element={<AccountPage />} />
          <Route path="income" element={<IncomePage />} />
          <Route path="performance" element={<PerformancePage />} />
<<<<<<< HEAD
          <Route path="swingfolio" element={<SwingfolioDashboardPage />} />
          <Route path="swingfolio/activities" element={<SwingfolioActivitySelectorPage />} />
          <Route path="swingfolio/settings" element={<SwingfolioSettingsPage />} />
=======
          <Route path="trading" element={<SwingfolioDashboardPage />} />
          <Route path="trading/activities" element={<SwingfolioActivitySelectorPage />} />
          <Route path="trading/settings" element={<SwingfolioSettingsPage />} />
>>>>>>> 739e1829
          {/* Dynamic addon routes */}
          {dynamicRoutes.map(({ path, component: Component }) => (
            <Route
              key={path}
              path={path}
              element={
                <Suspense
                  fallback={<div className="flex h-64 items-center justify-center">Loading...</div>}
                >
                  <Component />
                </Suspense>
              }
            />
          ))}
          <Route path="settings" element={<SettingsLayout />}>
            <Route index element={<GeneralSettingsPage />} />
            <Route path="general" element={<GeneralSettingsPage />} />
            <Route path="accounts" element={<SettingsAccountsPage />} />
            <Route path="goals" element={<SettingsGoalsPage />} />
            <Route path="appearance" element={<SettingsAppearancePage />} />
            <Route path="about" element={<AboutSettingsPage />} />
            <Route path="exports" element={<ExportSettingsPage />} />
            <Route path="contribution-limits" element={<ContributionLimitPage />} />
            <Route path="market-data" element={<MarketDataSettingsPage />} />
            <Route path="market-data/import" element={<MarketDataImportPage />} />
            <Route path="addons" element={<AddonSettingsPage />} />
          </Route>
          <Route path="*" element={<h1>Not Found</h1>} />
        </Route>
      </Routes>
    </BrowserRouter>
  );
}<|MERGE_RESOLUTION|>--- conflicted
+++ resolved
@@ -27,8 +27,8 @@
 // import QRScannerPage from './pages/qr-scanner/qr-scanner-page'; // File not found
 import { getDynamicRoutes, subscribeToNavigationUpdates } from "@/addons/addons-runtime-context";
 import AboutSettingsPage from "./pages/settings/about/about-page";
+import SwingfolioActivitySelectorPage from "./pages/swingfolio/activity-selector-page";
 import SwingfolioDashboardPage from "./pages/swingfolio/dashboard-page";
-import SwingfolioActivitySelectorPage from "./pages/swingfolio/activity-selector-page";
 import SwingfolioSettingsPage from "./pages/swingfolio/settings-page";
 
 export function AppRoutes() {
@@ -76,15 +76,9 @@
           <Route path="accounts/:id" element={<AccountPage />} />
           <Route path="income" element={<IncomePage />} />
           <Route path="performance" element={<PerformancePage />} />
-<<<<<<< HEAD
-          <Route path="swingfolio" element={<SwingfolioDashboardPage />} />
-          <Route path="swingfolio/activities" element={<SwingfolioActivitySelectorPage />} />
-          <Route path="swingfolio/settings" element={<SwingfolioSettingsPage />} />
-=======
           <Route path="trading" element={<SwingfolioDashboardPage />} />
           <Route path="trading/activities" element={<SwingfolioActivitySelectorPage />} />
           <Route path="trading/settings" element={<SwingfolioSettingsPage />} />
->>>>>>> 739e1829
           {/* Dynamic addon routes */}
           {dynamicRoutes.map(({ path, component: Component }) => (
             <Route
