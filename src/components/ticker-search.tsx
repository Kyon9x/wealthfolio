--- conflicted
+++ resolved
@@ -1,15 +1,15 @@
-import { searchTicker } from "@/commands/market-data";
-import { Button } from "@/components/ui/button";
-import { Command, CommandInput, CommandItem, CommandList } from "@/components/ui/command";
-import { Icons } from "@/components/ui/icons";
-import { Popover, PopoverContent, PopoverTrigger } from "@/components/ui/popover";
-import { Skeleton } from "@/components/ui/skeleton";
-import { QuoteSummary } from "@/lib/types";
-import { cn } from "@/lib/utils";
-import { useQuery } from "@tanstack/react-query";
-import { Command as CommandPrimitive } from "cmdk";
-import { debounce } from "lodash";
-import { forwardRef, memo, useCallback, useMemo, useRef, useState } from "react";
+import { searchTicker } from '@/commands/market-data';
+import { Button } from '@/components/ui/button';
+import { Command, CommandInput, CommandItem, CommandList } from '@/components/ui/command';
+import { Icons } from '@/components/ui/icons';
+import { Popover, PopoverContent, PopoverTrigger } from '@/components/ui/popover';
+import { Skeleton } from '@/components/ui/skeleton';
+import { QuoteSummary } from '@/lib/types';
+import { cn } from '@/lib/utils';
+import { useQuery } from '@tanstack/react-query';
+import { Command as CommandPrimitive } from 'cmdk';
+import { debounce } from 'lodash';
+import { forwardRef, memo, useCallback, useMemo, useRef, useState } from 'react';
 
 interface SearchProps {
   selectedResult?: QuoteSummary;
@@ -25,7 +25,7 @@
   query: string;
   isLoading: boolean;
   isError?: boolean;
-  selectedResult: SearchProps["selectedResult"];
+  selectedResult: SearchProps['selectedResult'];
   onSelect: (symbol: QuoteSummary) => void;
 }
 
@@ -57,8 +57,8 @@
             >
               <Icons.Check
                 className={cn(
-                  "mr-2 h-4 w-4",
-                  selectedResult?.symbol === ticker.symbol ? "opacity-100" : "opacity-0",
+                  'mr-2 h-4 w-4',
+                  selectedResult?.symbol === ticker.symbol ? 'opacity-100' : 'opacity-0',
                 )}
               />
               {ticker.symbol} - {ticker.longName} ({ticker.exchange})
@@ -70,7 +70,7 @@
   },
 );
 
-SearchResults.displayName = "SearchResults";
+SearchResults.displayName = 'SearchResults';
 
 const TickerSearchInput = forwardRef<HTMLButtonElement, SearchProps>(
   (
@@ -78,15 +78,15 @@
       selectedResult,
       defaultValue,
       value,
-      placeholder = "Select symbol...",
+      placeholder = 'Select symbol...',
       onSelectResult,
       className,
     },
     ref,
   ) => {
     const [open, setOpen] = useState(false);
-    const [searchQuery, setSearchQuery] = useState(defaultValue ?? value ?? "");
-    const [debouncedQuery, setDebouncedQuery] = useState("");
+    const [searchQuery, setSearchQuery] = useState(defaultValue ?? value ?? '');
+    const [debouncedQuery, setDebouncedQuery] = useState('');
     const [selected, setSelected] = useState(() => {
       if (selectedResult) {
         return `${selectedResult.symbol} - ${selectedResult.longName}`;
@@ -97,7 +97,7 @@
       if (value) {
         return value;
       }
-      return "";
+      return '';
     });
     const inputRef = useRef<HTMLInputElement>(null);
 
@@ -121,13 +121,8 @@
 
     const handleSelectResult = useCallback(
       (ticker: QuoteSummary) => {
-<<<<<<< HEAD
         onSelectResult(ticker?.symbol, ticker?.dataSource);
         const displayText = ticker ? `${ticker.symbol} (${ticker.dataSource})` : '';
-=======
-        onSelectResult(ticker?.symbol);
-        const displayText = ticker ? `${ticker.symbol} - ${ticker.longName}` : "";
->>>>>>> 5b58d639
         setSearchQuery(displayText);
         setSelected(displayText);
         setOpen(false);
@@ -138,7 +133,7 @@
 
     // Use debounced query for API call
     const { data, isLoading, isError } = useQuery<QuoteSummary[], Error>({
-      queryKey: ["ticker-search", debouncedQuery],
+      queryKey: ['ticker-search', debouncedQuery],
       queryFn: () => searchTicker(debouncedQuery),
       enabled:
         debouncedQuery?.length > 1 &&
@@ -186,15 +181,11 @@
           <Button
             variant="outline"
             role="combobox"
-<<<<<<< HEAD
-            className={cn('w-full rounded-md justify-between', open && 'ring-ring ring-2', className)}
-=======
             className={cn(
-              "w-full justify-between truncate rounded-md",
-              open && "ring-ring ring-2",
+              'w-full justify-between truncate rounded-md',
+              open && 'ring-ring ring-2',
               className,
             )}
->>>>>>> 5b58d639
             ref={ref}
             aria-expanded={open}
             aria-haspopup="listbox"
@@ -207,7 +198,7 @@
         <PopoverContent
           side="bottom"
           align="start"
-          className="h-auto w-(--radix-popover-trigger-width) p-0"
+          className="w-(--radix-popover-trigger-width) h-auto p-0"
           onOpenAutoFocus={handleOpenAutoFocus}
           onCloseAutoFocus={handleCloseAutoFocus}
         >
@@ -234,6 +225,6 @@
   },
 );
 
-TickerSearchInput.displayName = "TickerSearchInput";
+TickerSearchInput.displayName = 'TickerSearchInput';
 
 export default TickerSearchInput;