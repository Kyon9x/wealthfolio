/**
 * Host API interface for addon development
 * Provides comprehensive access to Wealthfolio functionality organized by domain
 */

import type { EventCallback, UnlistenFn } from './types';
import type {
  Holding,
  Activity,
  Account,
  ActivityDetails,
  ActivityCreate,
  ActivityUpdate,
  ActivityImport,
  ActivitySearchResponse,
  ExchangeRate,
  ContributionLimit,
  NewContributionLimit,
  DepositsCalculation,
  Goal,
  GoalAllocation,
  QuoteSummary,
  Asset,
  Quote,
  UpdateAssetProfile,
  MarketDataProviderInfo,
  IncomeSummary,
  AccountValuation,
  PerformanceMetrics,
  SimplePerformanceMetrics,
  Settings,
  ImportMappingData,
} from './data-types';

/**
 * Account management APIs
 */
export interface AccountsAPI {
  /**
   * Get all accounts
   * @returns Promise resolving to array of accounts
   */
  getAll(): Promise<Account[]>;

  /**
   * Create a new account
   * @param account New account data
   * @returns Promise resolving to created account
   */
  create(account: unknown): Promise<Account>;
}

/**
 * Portfolio and holdings APIs
 */
export interface PortfolioAPI {
  /**
   * Get holdings for a specific account
   * @param accountId Account identifier
   * @returns Promise resolving to array of holdings
   */
  getHoldings(accountId: string): Promise<Holding[]>;

  /**
   * Get specific holding information
   * @param accountId Account identifier
   * @param assetId Asset identifier
   * @returns Promise resolving to holding or null if not found
   */
  getHolding(accountId: string, assetId: string): Promise<Holding | null>;

  /**
   * Update portfolio calculations
   * @returns Promise that resolves when update is complete
   */
  update(): Promise<void>;

  /**
   * Recalculate entire portfolio
   * @returns Promise that resolves when recalculation is complete
   */
  recalculate(): Promise<void>;

  /**
   * Get income summary data
   * @returns Promise resolving to array of income summaries
   */
  getIncomeSummary(): Promise<IncomeSummary[]>;

  /**
   * Get historical valuations
   * @param accountId Optional account identifier
   * @param startDate Optional start date
   * @param endDate Optional end date
   * @returns Promise resolving to array of account valuations
   */
  getHistoricalValuations(
    accountId?: string,
    startDate?: string,
    endDate?: string,
  ): Promise<AccountValuation[]>;

  /**
   * Get latest valuations for a set of accounts
   * @param accountIds Array of account identifiers
   * @returns Promise resolving to array of latest account valuations
   */
  getLatestValuations(accountIds: string[]): Promise<AccountValuation[]>;
}

/**
 * Activity management APIs
 */
export interface ActivitiesAPI {
  /**
   * Get activities, optionally filtered by account
   * @param accountId Optional account identifier for filtering
   * @returns Promise resolving to array of activity details
   */
  getAll(accountId?: string): Promise<ActivityDetails[]>;

  /**
   * Search activities with pagination and filters
   * @param page Page number
   * @param pageSize Number of items per page
   * @param filters Filter criteria
   * @param searchKeyword Search keyword
   * @param sort Sort criteria
   * @returns Promise resolving to search response
   */
  search(
    page: number,
    pageSize: number,
<<<<<<< HEAD
    filters: any,
    searchKeyword: string,
    sort: any,
=======
    filters: unknown,
    searchKeyword: string,
    sort: unknown,
>>>>>>> 5b58d639
  ): Promise<ActivitySearchResponse>;

  /**
   * Create a new activity
   * @param activity New activity data
   * @returns Promise resolving to created activity
   */
  create(activity: ActivityCreate): Promise<Activity>;

  /**
   * Update an existing activity
   * @param activity Updated activity data
   * @returns Promise resolving to updated activity
   */
  update(activity: ActivityUpdate): Promise<Activity>;

  /**
   * Save multiple activities
   * @param activities Array of activities to save
   * @returns Promise resolving to array of saved activities
   */
  saveMany(activities: ActivityUpdate[]): Promise<Activity[]>;

  /**
   * Import activities from parsed data
   * @param activities Array of activities to import
   * @returns Promise resolving to imported activities
   */
  import(activities: ActivityImport[]): Promise<ActivityImport[]>;

  /**
   * Check activities before import
   * @param accountId Account identifier
   * @param activities Array of activities to check
   * @returns Promise resolving to validated activities
   */
  checkImport(accountId: string, activities: ActivityImport[]): Promise<ActivityImport[]>;

  /**
   * Get import mapping configuration for an account
   * @param accountId Account identifier
   * @returns Promise resolving to import mapping data
   */
  getImportMapping(accountId: string): Promise<ImportMappingData>;

  /**
   * Save import mapping configuration
   * @param mapping Import mapping data to save
   * @returns Promise resolving to saved mapping data
   */
  saveImportMapping(mapping: ImportMappingData): Promise<ImportMappingData>;
}

/**
 * Market data and asset APIs
 */
export interface MarketDataAPI {
  /**
   * Search for ticker symbols
   * @param query Search query
   * @returns Promise resolving to array of quote summaries
   */
  searchTicker(query: string): Promise<QuoteSummary[]>;

  /**
   * Synchronize historical quotes
   * @returns Promise that resolves when sync is complete
   */
  syncHistory(): Promise<void>;

  /**
   * Synchronize market data for specific symbols
   * @param symbols Array of symbols to sync
   * @param refetchAll Whether to refetch all data
   * @returns Promise that resolves when sync is complete
   */
  sync(symbols: string[], refetchAll: boolean): Promise<void>;

  /**
   * Get market data providers information
   * @returns Promise resolving to array of provider info
   */
  getProviders(): Promise<MarketDataProviderInfo[]>;
}

/**
 * Asset management APIs
 */
export interface AssetsAPI {
  /**
   * Get asset profile information
   * @param assetId Asset identifier
   * @returns Promise resolving to asset profile
   */
  getProfile(assetId: string): Promise<Asset>;

  /**
   * Update asset profile information
   * @param payload Updated asset profile data
   * @returns Promise resolving to updated asset
   */
  updateProfile(payload: UpdateAssetProfile): Promise<Asset>;

  /**
   * Update asset data source
   * @param symbol Asset symbol
   * @param dataSource New data source
   * @returns Promise resolving to updated asset
   */
  updateDataSource(symbol: string, dataSource: string): Promise<Asset>;
}

/**
 * Quote management APIs
 */
export interface QuotesAPI {
  /**
   * Update quote information
   * @param symbol Asset symbol
   * @param quote Updated quote data
   * @returns Promise that resolves when update is complete
   */
  update(symbol: string, quote: Quote): Promise<void>;

  /**
   * Get quote history for a symbol
   * @param symbol Asset symbol
   * @param dataSource Data source for the quotes
   * @returns Promise resolving to array of quotes
   */
  getHistory(symbol: string, dataSource: string): Promise<Quote[]>;
}

/**
 * Performance calculation APIs
 */
export interface PerformanceAPI {
  /**
   * Calculate performance history
   * @param itemType Type of item ('account' or 'symbol')
   * @param itemId Item identifier
   * @param startDate Start date for calculation
   * @param endDate End date for calculation
   * @returns Promise resolving to performance metrics
   */
  calculateHistory(
    itemType: 'account' | 'symbol',
    itemId: string,
    startDate: string,
    endDate: string,
  ): Promise<PerformanceMetrics>;

  /**
   * Calculate performance summary
   * @param args Performance calculation arguments
   * @returns Promise resolving to performance metrics
   */
  calculateSummary(args: {
    itemType: 'account' | 'symbol';
    itemId: string;
    startDate?: string | null;
    endDate?: string | null;
  }): Promise<PerformanceMetrics>;

  /**
   * Calculate simple performance for multiple accounts
   * @param accountIds Array of account identifiers
   * @returns Promise resolving to array of simple performance metrics
   */
  calculateAccountsSimple(accountIds: string[]): Promise<SimplePerformanceMetrics[]>;
}

/**
 * Exchange rates APIs
 */
export interface ExchangeRatesAPI {
  /**
   * Get all exchange rates
   * @returns Promise resolving to array of exchange rates
   */
  getAll(): Promise<ExchangeRate[]>;

  /**
   * Update an existing exchange rate
   * @param updatedRate Updated exchange rate data
   * @returns Promise resolving to updated exchange rate
   */
  update(updatedRate: ExchangeRate): Promise<ExchangeRate>;

  /**
   * Add a new exchange rate
   * @param newRate New exchange rate data (without ID)
   * @returns Promise resolving to created exchange rate
   */
  add(newRate: Omit<ExchangeRate, 'id'>): Promise<ExchangeRate>;
}

/**
 * Contribution limits APIs
 */
export interface ContributionLimitsAPI {
  /**
   * Get all contribution limits
   * @returns Promise resolving to array of contribution limits
   */
  getAll(): Promise<ContributionLimit[]>;

  /**
   * Create a new contribution limit
   * @param newLimit New contribution limit data
   * @returns Promise resolving to created contribution limit
   */
  create(newLimit: NewContributionLimit): Promise<ContributionLimit>;

  /**
   * Update an existing contribution limit
   * @param id Contribution limit identifier
   * @param updatedLimit Updated contribution limit data
   * @returns Promise resolving to updated contribution limit
   */
  update(id: string, updatedLimit: NewContributionLimit): Promise<ContributionLimit>;

  /**
   * Calculate deposits for a specific contribution limit
   * @param limitId Contribution limit identifier
   * @returns Promise resolving to deposits calculation
   */
  calculateDeposits(limitId: string): Promise<DepositsCalculation>;
}

/**
 * Goals management APIs
 */
export interface GoalsAPI {
  /**
   * Get all goals
   * @returns Promise resolving to array of goals
   */
  getAll(): Promise<Goal[]>;

  /**
   * Create a new goal
   * @param goal New goal data
   * @returns Promise resolving to created goal
   */
  create(goal: unknown): Promise<Goal>;

  /**
   * Update an existing goal
   * @param goal Updated goal data
   * @returns Promise resolving to updated goal
   */
  update(goal: Goal): Promise<Goal>;

  /**
   * Update goal allocations
   * @param allocations Array of goal allocations
   * @returns Promise that resolves when update is complete
   */
  updateAllocations(allocations: GoalAllocation[]): Promise<void>;

  /**
   * Get goal allocations
   * @returns Promise resolving to array of goal allocations
   */
  getAllocations(): Promise<GoalAllocation[]>;
}

/**
 * Application settings APIs
 */
export interface SettingsAPI {
  /**
   * Get application settings
   * @returns Promise resolving to settings
   */
  get(): Promise<Settings>;

  /**
   * Update application settings
   * @param settingsUpdate Updated settings data
   * @returns Promise resolving to updated settings
   */
  update(settingsUpdate: Settings): Promise<Settings>;

  /**
   * Create database backup
   * @returns Promise resolving to backup file information
   */
  backupDatabase(): Promise<{ filename: string; data: Uint8Array }>;
}

/**
 * File operations APIs
 */
export interface FilesAPI {
  /**
   * Open CSV file dialog
   * @returns Promise resolving to file path(s) or null if cancelled
   */
  openCsvDialog(): Promise<null | string | string[]>;

  /**
   * Open file save dialog
   * @param fileContent File content to save
   * @param fileName Default file name
   * @returns Promise resolving to save result
   */
  openSaveDialog(
    fileContent: Uint8Array | Blob | string,
    fileName: string,
  ): Promise<unknown>;
}

/**
 * Secrets management APIs
 * Provides secure storage for addon secrets using the system keyring
 * Each addon can only access its own secrets
 */
export interface SecretsAPI {
  /**
   * Store a secret value for this addon
   * @param key Secret key identifier
   * @param value Secret value to store
   * @returns Promise that resolves when secret is stored
   */
  set(key: string, value: string): Promise<void>;

  /**
   * Retrieve a secret value for this addon
   * @param key Secret key identifier
   * @returns Promise resolving to secret value or null if not found
   */
  get(key: string): Promise<string | null>;

  /**
   * Delete a secret for this addon
   * @param key Secret key identifier
   * @returns Promise that resolves when secret is deleted
   */
  delete(key: string): Promise<void>;
}

/**
 * Logger APIs
 * Provides logging functionality with automatic addon prefix
 * All log messages will be prefixed with the addon ID for easy identification
 */
export interface LoggerAPI {
  /**
   * Log an error message
   * @param message Error message to log
   */
  error(message: string): void;

  /**
   * Log an info message
   * @param message Info message to log
   */
  info(message: string): void;

  /**
   * Log a warning message
   * @param message Warning message to log
   */
  warn(message: string): void;

  /**
   * Log a trace message (for detailed debugging)
   * @param message Trace message to log
   */
  trace(message: string): void;

  /**
   * Log a debug message
   * @param message Debug message to log
   */
  debug(message: string): void;
}

/**
 * Event listeners APIs
 */
export interface EventsAPI {
  /**
   * Import file events
   */
  import: {
    /**
     * Listen for import file drop hover events
     * @param handler Event handler
     * @returns Promise resolving to unlisten function
     */
    onDropHover<T>(handler: EventCallback<T>): Promise<UnlistenFn>;

    /**
     * Listen for import file drop events
     * @param handler Event handler
     * @returns Promise resolving to unlisten function
     */
    onDrop<T>(handler: EventCallback<T>): Promise<UnlistenFn>;

    /**
     * Listen for import file drop cancelled events
     * @param handler Event handler
     * @returns Promise resolving to unlisten function
     */
    onDropCancelled<T>(handler: EventCallback<T>): Promise<UnlistenFn>;
  };

  /**
   * Portfolio events
   */
  portfolio: {
    /**
     * Listen for portfolio update start events
     * @param handler Event handler
     * @returns Promise resolving to unlisten function
     */
    onUpdateStart<T>(handler: EventCallback<T>): Promise<UnlistenFn>;

    /**
     * Listen for portfolio update complete events
     * @param handler Event handler
     * @returns Promise resolving to unlisten function
     */
    onUpdateComplete<T>(handler: EventCallback<T>): Promise<UnlistenFn>;

    /**
     * Listen for portfolio update error events
     * @param handler Event handler
     * @returns Promise resolving to unlisten function
     */
    onUpdateError<T>(handler: EventCallback<T>): Promise<UnlistenFn>;
  };

  /**
   * Market sync events
   */
  market: {
    /**
     * Listen for market sync start events
     * @param handler Event handler
     * @returns Promise resolving to unlisten function
     */
    onSyncStart<T>(handler: EventCallback<T>): Promise<UnlistenFn>;

    /**
     * Listen for market sync complete events
     * @param handler Event handler
     * @returns Promise resolving to unlisten function
     */
    onSyncComplete<T>(handler: EventCallback<T>): Promise<UnlistenFn>;
  };
}

/**
 * Navigation APIs
 */
export interface NavigationAPI {
  /**
   * Navigate to a route in the application
   * @param route The route path to navigate to
   * @returns Promise that resolves when navigation is complete
   */
  navigate(route: string): Promise<void>;
}

/**
 * Query management APIs for React Query integration
 */
export interface QueryAPI {
  /**
   * Get the shared QueryClient instance from the main application
   * @returns The shared QueryClient instance
   */
  getClient(): unknown; // QueryClient from @tanstack/react-query

  /**
   * Invalidate queries by key
   * @param queryKey The query key to invalidate
   */
  invalidateQueries(queryKey: string | string[]): void;

  /**
   * Refetch queries by key
   * @param queryKey The query key to refetch
   */
  refetchQueries(queryKey: string | string[]): void;
}

/**
 * Comprehensive Host API interface providing access to all Wealthfolio functionality
 * Organized by functional domains for better discoverability and maintainability
 */
export interface HostAPI {
  /** Account management operations */
  accounts: AccountsAPI;

  /** Portfolio and holdings operations */
  portfolio: PortfolioAPI;

  /** Activity management operations */
  activities: ActivitiesAPI;

  /** Market data operations */
  market: MarketDataAPI;

  /** Asset management operations */
  assets: AssetsAPI;

  /** Quote management operations */
  quotes: QuotesAPI;

  /** Performance calculation operations */
  performance: PerformanceAPI;

  /** Exchange rates operations */
  exchangeRates: ExchangeRatesAPI;

  /** Contribution limits operations */
  contributionLimits: ContributionLimitsAPI;

  /** Goals management operations */
  goals: GoalsAPI;

  /** Application settings operations */
  settings: SettingsAPI;

  /** File operations */
  files: FilesAPI;

  /** Secrets management */
  secrets: SecretsAPI;

  /** Logger operations */
  logger: LoggerAPI;

  /** Event listeners */
  events: EventsAPI;

  /** Navigation operations */
  navigation: NavigationAPI;

  /** React Query operations */
  query: QueryAPI;
}<|MERGE_RESOLUTION|>--- conflicted
+++ resolved
@@ -3,34 +3,34 @@
  * Provides comprehensive access to Wealthfolio functionality organized by domain
  */
 
-import type { EventCallback, UnlistenFn } from './types';
 import type {
-  Holding,
+  Account,
+  AccountValuation,
   Activity,
-  Account,
+  ActivityCreate,
   ActivityDetails,
-  ActivityCreate,
-  ActivityUpdate,
   ActivityImport,
   ActivitySearchResponse,
+  ActivityUpdate,
+  Asset,
+  ContributionLimit,
+  DepositsCalculation,
   ExchangeRate,
-  ContributionLimit,
-  NewContributionLimit,
-  DepositsCalculation,
   Goal,
   GoalAllocation,
+  Holding,
+  ImportMappingData,
+  IncomeSummary,
+  MarketDataProviderInfo,
+  NewContributionLimit,
+  PerformanceMetrics,
+  Quote,
   QuoteSummary,
-  Asset,
-  Quote,
+  Settings,
+  SimplePerformanceMetrics,
   UpdateAssetProfile,
-  MarketDataProviderInfo,
-  IncomeSummary,
-  AccountValuation,
-  PerformanceMetrics,
-  SimplePerformanceMetrics,
-  Settings,
-  ImportMappingData,
 } from './data-types';
+import type { EventCallback, UnlistenFn } from './types';
 
 /**
  * Account management APIs
@@ -94,6 +94,11 @@
    * @param endDate Optional end date
    * @returns Promise resolving to array of account valuations
    */
+  getHistoricalValuations(
+    accountId?: string,
+    startDate?: string,
+    endDate?: string,
+  ): Promise<AccountValuation[]>;
   getHistoricalValuations(
     accountId?: string,
     startDate?: string,
@@ -131,15 +136,9 @@
   search(
     page: number,
     pageSize: number,
-<<<<<<< HEAD
     filters: any,
     searchKeyword: string,
     sort: any,
-=======
-    filters: unknown,
-    searchKeyword: string,
-    sort: unknown,
->>>>>>> 5b58d639
   ): Promise<ActivitySearchResponse>;
 
   /**
