use async_trait::async_trait;
use chrono::{DateTime, Duration, Local, NaiveDate, NaiveDateTime, TimeZone, Utc};
use log::{debug, error};
use rust_decimal::Decimal;
use std::collections::btree_map::Entry as BTreeEntry;
use std::collections::{BTreeMap, HashMap, HashSet};
use std::sync::Arc;
use std::time::SystemTime;
use tokio::sync::RwLock;

use super::market_data_constants::*;
use super::market_data_model::{
<<<<<<< HEAD
    LatestQuotePair, MarketDataProviderInfo, MarketDataProviderSetting, Quote, QuoteRequest,
    QuoteSummary, UpdateMarketDataProviderSetting, QuoteImport, ImportValidationStatus, DataSource,
=======
    ImportValidationStatus, LatestQuotePair, MarketDataProviderInfo, MarketDataProviderSetting,
    Quote, QuoteImport, QuoteRequest, QuoteSummary, UpdateMarketDataProviderSetting,
>>>>>>> bfcdc7af
};
use super::market_data_traits::{MarketDataRepositoryTrait, MarketDataServiceTrait};
use super::providers::models::AssetProfile;
use crate::assets::assets_traits::AssetRepositoryTrait;
use crate::errors::Result;
use crate::market_data::providers::ProviderRegistry;
use crate::utils::time_utils;

const QUOTE_LOOKBACK_DAYS: i64 = 7;

#[derive(Debug)]
struct SymbolSyncPlanItem {
    symbol: String,
    currency: String,
    start: SystemTime,
}

pub struct MarketDataService {
    provider_registry: Arc<RwLock<ProviderRegistry>>,
    repository: Arc<dyn MarketDataRepositoryTrait + Send + Sync>,
    asset_repository: Arc<dyn AssetRepositoryTrait + Send + Sync>,
}

#[async_trait]
impl MarketDataServiceTrait for MarketDataService {
    async fn search_symbol(&self, query: &str) -> Result<Vec<QuoteSummary>> {
        // 1. Search for existing manual assets in the database
        let all_assets = self.asset_repository.list()?;
        let query_upper = query.to_uppercase();

        let manual_assets: Vec<QuoteSummary> = all_assets
            .iter()
            .filter(|asset| {
                // Only show manual assets
                asset.data_source == "MANUAL" &&
                // Match by symbol (exact or starts with)
                (asset.symbol.to_uppercase() == query_upper ||
                 asset.symbol.to_uppercase().starts_with(&query_upper) ||
                // Also match by name if available
                 asset.name.as_ref().map_or(false, |n| n.to_uppercase().contains(&query_upper)))
            })
            .map(|asset| QuoteSummary {
                symbol: asset.symbol.clone(),
                short_name: asset.name.clone().unwrap_or_else(|| asset.symbol.clone()),
                long_name: asset.name.clone().unwrap_or_else(|| asset.symbol.clone()),
                quote_type: asset.asset_type.clone().unwrap_or_else(|| "EQUITY".to_string()),
                index: "".to_string(),
                score: 100.0, // Manual assets get highest priority
                type_display: "Manual".to_string(),
                exchange: "MANUAL".to_string(),
            })
            .collect();

        // 2. Search all external providers in parallel
        let provider_results_with_ids = self.provider_registry
            .read()
            .await
            .search_ticker_parallel(query)
            .await?;
        
        // 3. Sort provider results by priority
        let registry = self.provider_registry.read().await;
        let provider_priority_map: HashMap<String, usize> = registry
            .get_ordered_profiler_ids()
            .iter()
            .enumerate()
            .map(|(idx, id)| (id.clone(), idx))
            .collect();
        drop(registry); // Release lock
        
        let mut sorted_provider_results: Vec<(usize, i32, QuoteSummary)> = provider_results_with_ids
            .into_iter()
            .map(|(provider_id, summary)| {
                let priority = provider_priority_map.get(&provider_id).copied().unwrap_or(999);
                let score = -(summary.score as i32); // Negative for descending order
                (priority, score, summary)
            })
            .collect();
        
        // Sort by: 1) provider priority (ascending), 2) score (descending via negative)
        sorted_provider_results.sort_by_key(|(priority, score, _)| (*priority, *score));
        
        let provider_results: Vec<QuoteSummary> = sorted_provider_results
            .into_iter()
            .map(|(_, _, summary)| summary)
            .collect();
        
        // 4. Combine: manual assets first, then provider results
        let mut all_results = manual_assets;
        all_results.extend(provider_results);
        
        // 5. Deduplicate by symbol (keep first occurrence = highest priority)
        let mut seen_symbols = HashSet::new();
        all_results.retain(|item| seen_symbols.insert(item.symbol.clone()));
        
        debug!("Search completed: {} unique results for query '{}'", all_results.len(), query);
        Ok(all_results)
    }

    fn get_latest_quote_for_symbol(&self, symbol: &str) -> Result<Quote> {
        self.repository.get_latest_quote_for_symbol(symbol)
    }

    fn get_latest_quotes_for_symbols(&self, symbols: &[String]) -> Result<HashMap<String, Quote>> {
        self.repository.get_latest_quotes_for_symbols(symbols)
    }

    fn get_latest_quotes_pair_for_symbols(
        &self,
        symbols: &[String],
    ) -> Result<HashMap<String, LatestQuotePair>> {
        self.repository.get_latest_quotes_pair_for_symbols(symbols)
    }

    fn get_all_historical_quotes(&self) -> Result<HashMap<String, Vec<(NaiveDate, Quote)>>> {
        let quotes = self.repository.get_all_historical_quotes()?;
        let mut quotes_map: HashMap<String, Vec<(NaiveDate, Quote)>> = HashMap::new();

        for quote in quotes {
            let quote_date = quote.timestamp.date_naive();
            quotes_map
                .entry(quote.symbol.clone())
                .or_default()
                .push((quote_date, quote));
        }

        for (_symbol, symbol_quotes_tuples) in quotes_map.iter_mut() {
            symbol_quotes_tuples.sort_by(|a, b| b.0.cmp(&a.0));
        }

        Ok(quotes_map)
    }

    async fn get_asset_profile(&self, symbol: &str) -> Result<AssetProfile> {
        self.provider_registry
            .read()
            .await
            .get_asset_profile(symbol)
            .await
            .map_err(|e| e.into())
    }

    fn get_historical_quotes_for_symbol(&self, symbol: &str) -> Result<Vec<Quote>> {
        let mut quotes = self.repository.get_historical_quotes_for_symbol(symbol)?;
        quotes.sort_by(|a, b| a.timestamp.cmp(&b.timestamp));
        Ok(quotes)
    }

    async fn add_quote(&self, quote: &Quote) -> Result<Quote> {
        self.repository.save_quote(quote).await
    }

    async fn update_quote(&self, quote: Quote) -> Result<Quote> {
        self.repository.save_quote(&quote).await
    }

    async fn delete_quote(&self, quote_id: &str) -> Result<()> {
        self.repository.delete_quote(quote_id).await
    }

    async fn get_historical_quotes_from_provider(
        &self,
        symbol: &str,
        start_date: NaiveDate,
        end_date: NaiveDate,
    ) -> Result<Vec<Quote>> {
        debug!(
            "Getting symbol history for {} from {} to {}",
            symbol, start_date, end_date
        );
        let start_time: SystemTime = Utc
            .from_utc_datetime(&start_date.and_hms_opt(0, 0, 0).unwrap())
            .into();
        let end_time: SystemTime = Utc
            .from_utc_datetime(&end_date.and_hms_opt(23, 59, 59).unwrap())
            .into();

        self.provider_registry
            .read()
            .await
            .historical_quotes(symbol, start_time, end_time, "USD".to_string())
            .await
            .map_err(|e| e.into())
    }

    async fn sync_market_data(&self) -> Result<((), Vec<(String, String)>)> {
        debug!("Syncing market data.");

        let assets = self.asset_repository.list()?;
        let quote_requests: Vec<QuoteRequest> = assets
            .into_iter()
            .filter(|asset| {
                asset.asset_type.as_deref() != Some("CASH")
                    && asset.data_source != "MANUAL"
            })
            .map(|asset| QuoteRequest {
                symbol: asset.symbol,
                data_source: DataSource::from(asset.data_source.as_str()),
                currency: asset.currency,
            })
            .collect();

        self.process_market_data_sync(quote_requests, false).await
    }

    async fn resync_market_data(
        &self,
        symbols: Option<Vec<String>>,
    ) -> Result<((), Vec<(String, String)>)> {
        debug!("Resyncing market data. Symbols: {:?}", symbols);

        let assets = if let Some(syms) = symbols {
            self.asset_repository.list_by_symbols(&syms)?
        } else {
            self.asset_repository.list()?
        };

        let quote_requests: Vec<QuoteRequest> = assets
            .into_iter()
            .map(|asset| QuoteRequest {
                symbol: asset.symbol,
                data_source: DataSource::from(asset.data_source.as_str()),
                currency: asset.currency,
            })
            .collect();

        self.process_market_data_sync(quote_requests, true).await
    }

    fn get_historical_quotes_for_symbols_in_range(
        &self,
        symbols: &HashSet<String>,
        start_date: NaiveDate,
        end_date: NaiveDate,
    ) -> Result<Vec<Quote>> {
        debug!(
            "Fetching historical quotes for {} symbols between {} and {}.",
            symbols.len(),
            start_date,
            end_date
        );

        if symbols.is_empty() {
            return Ok(Vec::new());
        }

        let manual_quotes = self
            .repository
            .get_all_historical_quotes_for_symbols_by_source(symbols, DATA_SOURCE_MANUAL)?;
        let manual_symbols: HashSet<String> =
            manual_quotes.iter().map(|q| q.symbol.clone()).collect();
        let mut all_fetched_quotes = manual_quotes;
        let other_symbols: HashSet<String> = symbols.difference(&manual_symbols).cloned().collect();

        if !other_symbols.is_empty() {
            let lookback_start_date = start_date - Duration::days(QUOTE_LOOKBACK_DAYS);
            let quotes = self.repository.get_historical_quotes_for_symbols_in_range(
                &other_symbols,
                lookback_start_date,
                end_date,
            )?;
            all_fetched_quotes.extend(quotes);
        }

        let filled_quotes =
            self.fill_missing_quotes(&all_fetched_quotes, symbols, start_date, end_date);

        Ok(filled_quotes)
    }

    async fn get_daily_quotes(
        &self,
        asset_ids: &HashSet<String>,
        start_date: NaiveDate,
        end_date: NaiveDate,
    ) -> Result<HashMap<NaiveDate, HashMap<String, Quote>>> {
        if asset_ids.is_empty() {
            return Ok(HashMap::new());
        }

        let quotes_vec = self
            .repository
            .get_historical_quotes_for_symbols_in_range(asset_ids, start_date, end_date)?;

        let mut quotes_by_date: HashMap<NaiveDate, HashMap<String, Quote>> = HashMap::new();
        for quote in quotes_vec {
            let date_key = quote.timestamp.date_naive();
            quotes_by_date
                .entry(date_key)
                .or_default()
                .insert(quote.symbol.clone(), quote);
        }

        Ok(quotes_by_date)
    }

    async fn get_market_data_providers_info(&self) -> Result<Vec<MarketDataProviderInfo>> {
        debug!("Fetching market data providers info");
        let latest_sync_dates_by_source = self.repository.get_latest_sync_dates_by_source()?;
        let provider_settings = self.repository.get_all_providers()?;

        let mut providers_info = Vec::new();
<<<<<<< HEAD

        for setting in provider_settings {
            let last_synced_naive: Option<NaiveDateTime> =
                latest_sync_dates_by_source.get(&setting.id).and_then(|opt_dt| *opt_dt);
=======
        let known_providers = vec![(DATA_SOURCE_YAHOO, "Yahoo Finance", "yahoo-finance.png")];

        for (id, name, logo_filename) in known_providers {
            let last_synced_naive: Option<NaiveDateTime> = latest_sync_dates_by_source
                .get(id)
                .and_then(|opt_dt| *opt_dt);
>>>>>>> bfcdc7af

            let last_synced_utc: Option<DateTime<Utc>> =
                last_synced_naive.map(|naive_dt| Utc.from_utc_datetime(&naive_dt));

            providers_info.push(MarketDataProviderInfo {
                id: setting.id.clone(),
                name: setting.name.clone(),
                logo_filename: setting.logo_filename.clone().unwrap_or_default(),
                last_synced_date: last_synced_utc,
            });
        }

        debug!("Market data providers info: {:?}", providers_info);
        Ok(providers_info)
    }

    async fn get_market_data_providers_settings(&self) -> Result<Vec<MarketDataProviderSetting>> {
        debug!("Fetching market data providers settings");
        self.repository.get_all_providers()
    }

    async fn update_market_data_provider_settings(
        &self,
        provider_id: String,
        priority: i32,
        enabled: bool,
    ) -> Result<MarketDataProviderSetting> {
        debug!(
            "Updating market data provider settings for provider id: {}",
            provider_id
        );
        let changes = UpdateMarketDataProviderSetting {
            priority: Some(priority),
            enabled: Some(enabled),
        };
        let updated_setting = self
            .repository
            .update_provider_settings(provider_id, changes)
            .await?;

        // Refresh the provider registry with the updated settings
        debug!("Refreshing provider registry after settings update");
        self.refresh_provider_registry().await?;

        Ok(updated_setting)
    }

    async fn import_quotes_from_csv(
        &self,
        quotes: Vec<QuoteImport>,
        overwrite: bool,
    ) -> Result<Vec<QuoteImport>> {
        debug!("🚀 SERVICE: import_quotes_from_csv called");
<<<<<<< HEAD
        debug!("📊 Processing {} quotes, overwrite: {}", quotes.len(), overwrite);
=======
        debug!(
            "📊 Processing {} quotes, overwrite: {}",
            quotes.len(),
            overwrite
        );
>>>>>>> bfcdc7af

        let mut results = Vec::new();
        let mut quotes_to_import = Vec::new();

        debug!("🔍 Starting quote validation and duplicate checking...");
        for (index, mut quote) in quotes.into_iter().enumerate() {
<<<<<<< HEAD
            debug!("📋 Processing quote {}/{}: symbol={}, date={}", index + 1, results.len() + quotes_to_import.len() + 1, quote.symbol, quote.date);
=======
            debug!(
                "📋 Processing quote {}/{}: symbol={}, date={}",
                index + 1,
                results.len() + quotes_to_import.len() + 1,
                quote.symbol,
                quote.date
            );
>>>>>>> bfcdc7af

            // Check if quote already exists
            let exists = self.repository.quote_exists(&quote.symbol, &quote.date)?;
            debug!("🔍 Quote exists check: {}", exists);

            if exists {
                if overwrite {
                    debug!("🔄 Quote exists but overwrite=true, will import");
                    quote.validation_status = ImportValidationStatus::Valid;
                    quotes_to_import.push(quote.clone());
                } else {
                    debug!("⚠️ Quote exists and overwrite=false, skipping");
                    quote.validation_status = ImportValidationStatus::Warning(
                        "Quote already exists, skipping".to_string(),
                    );
                }
            } else {
                debug!("✨ New quote, validating...");
                quote.validation_status = self.validate_quote_data(&quote);
                debug!("📋 Validation result: {:?}", quote.validation_status);
                if matches!(quote.validation_status, ImportValidationStatus::Valid) {
                    quotes_to_import.push(quote.clone());
                }
            }
            results.push(quote);
        }

        debug!(
            "📊 Validation complete: {} total, {} to import",
            results.len(),
            quotes_to_import.len()
        );

        // Convert to Quote structs and import
        debug!("🔄 Converting import quotes to database quotes...");
        let quotes_for_db: Vec<Quote> = quotes_to_import
            .iter()
            .enumerate()
            .filter_map(|(index, import_quote)| {
                match self.convert_import_quote_to_quote(import_quote) {
                    Ok(quote) => {
                        debug!("✅ Converted quote {}: {}", index + 1, quote.symbol);
                        Some(quote)
                    }
                    Err(e) => {
                        error!("❌ Failed to convert quote {}: {}", index + 1, e);
                        None
                    }
                }
            })
            .collect();

        debug!(
            "📦 Successfully converted {} quotes for database insertion",
            quotes_for_db.len()
        );

        if !quotes_for_db.is_empty() {
<<<<<<< HEAD
            debug!("💾 Calling repository.bulk_upsert_quotes with {} quotes", quotes_for_db.len());
            debug!("🎯 Sample quote for DB: id={}, symbol={}, timestamp={}, data_source={:?}",
                   quotes_for_db[0].id, quotes_for_db[0].symbol, quotes_for_db[0].timestamp, quotes_for_db[0].data_source);
=======
            debug!(
                "💾 Calling repository.bulk_upsert_quotes with {} quotes",
                quotes_for_db.len()
            );
            debug!(
                "🎯 Sample quote for DB: id={}, symbol={}, timestamp={}, data_source={:?}",
                quotes_for_db[0].id,
                quotes_for_db[0].symbol,
                quotes_for_db[0].timestamp,
                quotes_for_db[0].data_source
            );
>>>>>>> bfcdc7af

            match self.repository.bulk_upsert_quotes(quotes_for_db).await {
                Ok(count) => {
                    debug!(
                        "✅ Successfully inserted/updated {} quotes in database",
                        count
                    );
                }
                Err(e) => {
                    error!("❌ Database insertion failed: {}", e);
                    return Err(e);
                }
            }
        } else {
            debug!("⚠️ No quotes to import after conversion");
        }

        debug!("✅ SERVICE: import_quotes_from_csv completed successfully");
        Ok(results)
    }

    async fn bulk_upsert_quotes(&self, quotes: Vec<Quote>) -> Result<usize> {
        self.repository.bulk_upsert_quotes(quotes).await
    }


}

impl MarketDataService {
    pub async fn new(
        repository: Arc<dyn MarketDataRepositoryTrait + Send + Sync>,
        asset_repository: Arc<dyn AssetRepositoryTrait + Send + Sync>,
    ) -> Result<Self> {
        let provider_settings = repository.get_all_providers()?;
        // Be resilient on platforms where certain providers cannot initialize (e.g., mobile TLS differences).
        // Fall back to an empty registry (Manual provider only) instead of aborting app initialization.
        let registry = match ProviderRegistry::new(provider_settings).await {
            Ok(reg) => reg,
            Err(e) => {
                log::warn!(
                    "Provider registry initialization failed: {}. Falling back to empty registry.",
                    e
                );
                // Safe fallback: no external providers enabled
                ProviderRegistry::new(Vec::new()).await?
            }
        };
        let provider_registry = Arc::new(RwLock::new(registry));

        Ok(Self {
            provider_registry,
            repository,
            asset_repository,
        })
    }





    /// Refreshes the provider registry with the latest settings from the database
    async fn refresh_provider_registry(&self) -> Result<()> {
        debug!("Refreshing provider registry with latest settings");
        let provider_settings = self.repository.get_all_providers()?;
        let new_registry = ProviderRegistry::new(provider_settings).await?;

        // Replace the registry with the new one
        *self.provider_registry.write().await = new_registry;

        debug!("Provider registry refreshed successfully");
        Ok(())
    }

    fn fill_missing_quotes(
        &self,
        quotes: &[Quote],
        required_symbols: &HashSet<String>,
        start_date: NaiveDate,
        end_date: NaiveDate,
    ) -> Vec<Quote> {
        if required_symbols.is_empty() {
            return Vec::new();
        }

        let mut quotes_by_date: HashMap<NaiveDate, HashMap<String, Quote>> = HashMap::new();
        for quote in quotes {
            quotes_by_date
                .entry(quote.timestamp.date_naive())
                .or_default()
                .insert(quote.symbol.clone(), quote.clone());
        }

        let mut all_filled_quotes = Vec::new();
        let mut last_known_quotes: HashMap<String, Quote> = HashMap::new();
        let mut current_date = start_date.pred_opt().unwrap_or(start_date);
        let mut initial_lookback = 0;
        while initial_lookback < 365 * 10 {
            if let Some(daily_quotes) = quotes_by_date.get(&current_date) {
                for (symbol, quote) in daily_quotes {
                    if required_symbols.contains(symbol) && !last_known_quotes.contains_key(symbol)
                    {
                        last_known_quotes.insert(symbol.clone(), quote.clone());
                    }
                }
            }
            if last_known_quotes.len() == required_symbols.len() {
                break;
            }
            current_date = current_date.pred_opt().unwrap_or(current_date);
            if current_date == start_date.pred_opt().unwrap_or(start_date) {
                break;
            }
            initial_lookback += 1;
        }

        for current_date in time_utils::get_days_between(start_date, end_date) {
            if let Some(daily_quotes) = quotes_by_date.get(&current_date) {
                for (symbol, quote) in daily_quotes {
                    if required_symbols.contains(symbol) {
                        last_known_quotes.insert(symbol.clone(), quote.clone());
                    }
                }
            }

            for symbol in required_symbols {
                if let Some(last_quote) = last_known_quotes.get(symbol) {
                    let mut quote_for_today = last_quote.clone();
                    quote_for_today.timestamp =
                        Utc.from_utc_datetime(&current_date.and_hms_opt(12, 0, 0).unwrap());
                    all_filled_quotes.push(quote_for_today);
                } else {
                    debug!(
                        "No quote available for symbol '{}' on or before date {}",
                        symbol, current_date
                    );
                }
            }
        }

        all_filled_quotes
    }

    async fn process_market_data_sync(
        &self,
        quote_requests: Vec<QuoteRequest>,
        refetch_all: bool,
    ) -> Result<((), Vec<(String, String)>)> {
        if quote_requests.is_empty() {
            debug!("No syncable assets found matching the criteria. Skipping sync.");
            return Ok(((), Vec::new()));
        }

        let current_local_naive_date = Local::now().date_naive();
        let end_date_naive_local = current_local_naive_date.and_hms_opt(23, 59, 59).unwrap();
        let end_date: SystemTime = Utc
            .from_utc_datetime(
                &end_date_naive_local
                    .and_local_timezone(Local)
                    .unwrap()
                    .naive_utc(),
            )
            .into();

        let public_requests = quote_requests;
        let mut all_quotes = Vec::new();
        let mut failed_syncs = Vec::new();

<<<<<<< HEAD
        if !public_requests.is_empty() {
            let symbols_with_currencies: Vec<(String, String)> = public_requests
                .iter()
                .map(|req| (req.symbol.clone(), req.currency.clone()))
                .collect();

            let start_date_time =
                self.calculate_sync_start_time(refetch_all, &symbols_with_currencies)?;

            match self
                .provider_registry
                .read()
                .await
                .historical_quotes_bulk(&public_requests, start_date_time, end_date)
                .await
            {
                Ok((quotes, provider_failures)) => {
                    debug!("Successfully fetched {} public quotes.", quotes.len());
                    all_quotes.extend(quotes);
                    failed_syncs.extend(provider_failures);
                }
                Err(e) => {
                    error!("Failed to sync public quotes batch: {}", e);
                    failed_syncs.extend(
                        public_requests
                            .iter()
                            .map(|req| (req.symbol.clone(), format!("Provider error: {}", e)))
                            .collect::<Vec<_>>()
=======
        let sync_plan =
            self.calculate_sync_plan(refetch_all, &symbols_with_currencies, end_date)?;

        if sync_plan.is_empty() {
            debug!("All tracked symbols are already up to date; nothing to fetch from providers.");
        } else {
            let mut grouped_requests: BTreeMap<NaiveDateTime, (SystemTime, Vec<(String, String)>)> =
                BTreeMap::new();

            for plan in sync_plan {
                let SymbolSyncPlanItem {
                    symbol,
                    currency,
                    start,
                } = plan;
                let start_key = DateTime::<Utc>::from(start).naive_utc();
                match grouped_requests.entry(start_key) {
                    BTreeEntry::Occupied(mut entry) => entry.get_mut().1.push((symbol, currency)),
                    BTreeEntry::Vacant(entry) => {
                        entry.insert((start, vec![(symbol, currency)]));
                    }
                }
            }

            for (_, (start_time, group_symbols)) in grouped_requests.into_iter() {
                if group_symbols.is_empty() {
                    continue;
                }

                if start_time >= end_date {
                    debug!(
                        "Skipping sync for symbols {:?} because start time {:?} >= end time {:?}.",
                        group_symbols
                            .iter()
                            .map(|(symbol, _)| symbol.clone())
                            .collect::<Vec<_>>(),
                        DateTime::<Utc>::from(start_time),
                        DateTime::<Utc>::from(end_date),
>>>>>>> bfcdc7af
                    );
                    continue;
                }

                let symbol_names: Vec<String> = group_symbols
                    .iter()
                    .map(|(symbol, _)| symbol.clone())
                    .collect();

                match self
                    .provider_registry
                    .read()
                    .await
                    .historical_quotes_bulk(&group_symbols, start_time, end_date)
                    .await
                {
                    Ok((quotes, provider_failures)) => {
                        debug!(
                            "Fetched {} quotes for symbols {:?} (start {}).",
                            quotes.len(),
                            symbol_names,
                            DateTime::<Utc>::from(start_time).format("%Y-%m-%d")
                        );
                        all_quotes.extend(quotes);
                        failed_syncs.extend(provider_failures);
                    }
                    Err(e) => {
                        error!(
                            "Failed to sync quotes for symbols {:?} starting {}: {}",
                            symbol_names,
                            DateTime::<Utc>::from(start_time).format("%Y-%m-%d"),
                            e
                        );
                        failed_syncs.extend(
                            symbol_names
                                .into_iter()
                                .map(|symbol| (symbol, e.to_string())),
                        );
                    }
                }
            }
        }

        if !all_quotes.is_empty() {
            debug!(
                "Attempting to save {} filled quotes to the repository.",
                all_quotes.len()
            );
            all_quotes.sort_by(|a, b| {
                a.symbol
                    .cmp(&b.symbol)
                    .then_with(|| a.timestamp.cmp(&b.timestamp))
                    .then_with(|| a.data_source.as_str().cmp(b.data_source.as_str()))
            });
            if let Err(e) = self.repository.save_quotes(&all_quotes).await {
                error!("Failed to save synced quotes to repository: {}", e);
                failed_syncs.push(("repository_save".to_string(), e.to_string()));
            } else {
                debug!("Successfully saved {} filled quotes.", all_quotes.len());
            }
        }

        Ok(((), failed_syncs))
    }

    fn calculate_sync_plan(
        &self,
        refetch_all: bool,
        symbols_with_currencies: &[(String, String)],
        end_time: SystemTime,
    ) -> Result<Vec<SymbolSyncPlanItem>> {
        if symbols_with_currencies.is_empty() {
            return Ok(Vec::new());
        }

        let end_date = DateTime::<Utc>::from(end_time).naive_utc().date();
        let default_history_days = DEFAULT_HISTORY_DAYS;
        let default_start_date = end_date - Duration::days(default_history_days);

        if refetch_all {
            let default_start_time: SystemTime = Utc
                .from_utc_datetime(&default_start_date.and_hms_opt(0, 0, 0).unwrap())
                .into();

            let plan = symbols_with_currencies
                .iter()
                .map(|(symbol, currency)| SymbolSyncPlanItem {
                    symbol: symbol.clone(),
                    currency: currency.clone(),
                    start: default_start_time,
                })
                .collect();
            return Ok(plan);
        }

        let symbols_for_latest: Vec<String> = symbols_with_currencies
            .iter()
            .map(|(sym, _)| sym.clone())
            .collect();

        let quotes_map = match self
            .repository
            .get_latest_quotes_for_symbols(&symbols_for_latest)
        {
            Ok(map) => map,
            Err(e) => {
                error!(
                    "Failed to get latest quotes for symbols {:?}: {}. Falling back to default history window.",
                    symbols_for_latest, e
                );
                HashMap::new()
            }
        };

        let mut plan = Vec::new();

        for (symbol, currency) in symbols_with_currencies {
            let start_date = match quotes_map.get(symbol) {
                Some(latest_quote) => {
                    let last_date = latest_quote.timestamp.date_naive();
                    if last_date >= end_date {
                        debug!(
                            "Symbol '{}' already has data through {} (end {}). Skipping fetch.",
                            symbol, last_date, end_date
                        );
                        continue;
                    }
                    last_date.succ_opt().unwrap_or(last_date)
                }
                None => default_start_date,
            };

            if start_date > end_date {
                debug!(
                    "Symbol '{}' is already synced through {} (end {}). Skipping fetch.",
                    symbol, start_date, end_date
                );
                continue;
            }

            let start_time: SystemTime = Utc
                .from_utc_datetime(&start_date.and_hms_opt(0, 0, 0).unwrap())
                .into();

            plan.push(SymbolSyncPlanItem {
                symbol: symbol.clone(),
                currency: currency.clone(),
                start: start_time,
            });
        }

        Ok(plan)
    }

    fn validate_quote_data(&self, quote: &QuoteImport) -> ImportValidationStatus {
        // Validate symbol
        if quote.symbol.trim().is_empty() {
            return ImportValidationStatus::Error("Symbol is required".to_string());
        }

        // Validate date format
        if let Err(_) = chrono::NaiveDate::parse_from_str(&quote.date, "%Y-%m-%d") {
            return ImportValidationStatus::Error(
                "Invalid date format. Expected YYYY-MM-DD".to_string(),
            );
        }

        // Validate close price (required)
        if quote.close <= Decimal::ZERO {
            return ImportValidationStatus::Error("Close price must be greater than 0".to_string());
        }

        // Validate OHLC logic
        if let (Some(open), Some(high), Some(low)) = (quote.open, quote.high, quote.low) {
            if high < low {
                return ImportValidationStatus::Error(
                    "High price cannot be less than low price".to_string(),
                );
            }
            if open > high || open < low {
                return ImportValidationStatus::Warning(
                    "Open price is outside high-low range".to_string(),
                );
            }
            if quote.close > high || quote.close < low {
                return ImportValidationStatus::Warning(
                    "Close price is outside high-low range".to_string(),
                );
            }
        }

        ImportValidationStatus::Valid
    }

    fn convert_import_quote_to_quote(&self, import_quote: &QuoteImport) -> Result<Quote> {
        use super::market_data_model::DataSource;

        let timestamp = chrono::NaiveDate::parse_from_str(&import_quote.date, "%Y-%m-%d")?
            .and_hms_opt(12, 0, 0)
            .unwrap()
            .and_local_timezone(Utc)
            .unwrap();

        Ok(Quote {
            id: format!("{}_{}", import_quote.symbol, import_quote.date),
            symbol: import_quote.symbol.clone(),
            timestamp,
            open: import_quote.open.unwrap_or(import_quote.close),
            high: import_quote.high.unwrap_or(import_quote.close),
            low: import_quote.low.unwrap_or(import_quote.close),
            close: import_quote.close,
            adjclose: import_quote.close, // Assume no adjustment for imported data
            volume: import_quote.volume.unwrap_or(Decimal::ZERO),
            currency: import_quote.currency.clone(),
            data_source: DataSource::Manual,
            created_at: Utc::now(),
        })
    }
}<|MERGE_RESOLUTION|>--- conflicted
+++ resolved
@@ -10,13 +10,8 @@
 
 use super::market_data_constants::*;
 use super::market_data_model::{
-<<<<<<< HEAD
-    LatestQuotePair, MarketDataProviderInfo, MarketDataProviderSetting, Quote, QuoteRequest,
-    QuoteSummary, UpdateMarketDataProviderSetting, QuoteImport, ImportValidationStatus, DataSource,
-=======
     ImportValidationStatus, LatestQuotePair, MarketDataProviderInfo, MarketDataProviderSetting,
-    Quote, QuoteImport, QuoteRequest, QuoteSummary, UpdateMarketDataProviderSetting,
->>>>>>> bfcdc7af
+    Quote, QuoteImport, QuoteRequest, QuoteSummary, UpdateMarketDataProviderSetting, DataSource,
 };
 use super::market_data_traits::{MarketDataRepositoryTrait, MarketDataServiceTrait};
 use super::providers::models::AssetProfile;
@@ -76,7 +71,7 @@
             .await
             .search_ticker_parallel(query)
             .await?;
-        
+
         // 3. Sort provider results by priority
         let registry = self.provider_registry.read().await;
         let provider_priority_map: HashMap<String, usize> = registry
@@ -86,7 +81,7 @@
             .map(|(idx, id)| (id.clone(), idx))
             .collect();
         drop(registry); // Release lock
-        
+
         let mut sorted_provider_results: Vec<(usize, i32, QuoteSummary)> = provider_results_with_ids
             .into_iter()
             .map(|(provider_id, summary)| {
@@ -95,23 +90,23 @@
                 (priority, score, summary)
             })
             .collect();
-        
+
         // Sort by: 1) provider priority (ascending), 2) score (descending via negative)
         sorted_provider_results.sort_by_key(|(priority, score, _)| (*priority, *score));
-        
+
         let provider_results: Vec<QuoteSummary> = sorted_provider_results
             .into_iter()
             .map(|(_, _, summary)| summary)
             .collect();
-        
+
         // 4. Combine: manual assets first, then provider results
         let mut all_results = manual_assets;
         all_results.extend(provider_results);
-        
+
         // 5. Deduplicate by symbol (keep first occurrence = highest priority)
         let mut seen_symbols = HashSet::new();
         all_results.retain(|item| seen_symbols.insert(item.symbol.clone()));
-        
+
         debug!("Search completed: {} unique results for query '{}'", all_results.len(), query);
         Ok(all_results)
     }
@@ -319,19 +314,11 @@
         let provider_settings = self.repository.get_all_providers()?;
 
         let mut providers_info = Vec::new();
-<<<<<<< HEAD
+        let known_providers = vec![(DATA_SOURCE_YAHOO, "Yahoo Finance", "yahoo-finance.png")];
 
         for setting in provider_settings {
             let last_synced_naive: Option<NaiveDateTime> =
                 latest_sync_dates_by_source.get(&setting.id).and_then(|opt_dt| *opt_dt);
-=======
-        let known_providers = vec![(DATA_SOURCE_YAHOO, "Yahoo Finance", "yahoo-finance.png")];
-
-        for (id, name, logo_filename) in known_providers {
-            let last_synced_naive: Option<NaiveDateTime> = latest_sync_dates_by_source
-                .get(id)
-                .and_then(|opt_dt| *opt_dt);
->>>>>>> bfcdc7af
 
             let last_synced_utc: Option<DateTime<Utc>> =
                 last_synced_naive.map(|naive_dt| Utc.from_utc_datetime(&naive_dt));
@@ -385,32 +372,14 @@
         overwrite: bool,
     ) -> Result<Vec<QuoteImport>> {
         debug!("🚀 SERVICE: import_quotes_from_csv called");
-<<<<<<< HEAD
         debug!("📊 Processing {} quotes, overwrite: {}", quotes.len(), overwrite);
-=======
-        debug!(
-            "📊 Processing {} quotes, overwrite: {}",
-            quotes.len(),
-            overwrite
-        );
->>>>>>> bfcdc7af
 
         let mut results = Vec::new();
         let mut quotes_to_import = Vec::new();
 
         debug!("🔍 Starting quote validation and duplicate checking...");
         for (index, mut quote) in quotes.into_iter().enumerate() {
-<<<<<<< HEAD
             debug!("📋 Processing quote {}/{}: symbol={}, date={}", index + 1, results.len() + quotes_to_import.len() + 1, quote.symbol, quote.date);
-=======
-            debug!(
-                "📋 Processing quote {}/{}: symbol={}, date={}",
-                index + 1,
-                results.len() + quotes_to_import.len() + 1,
-                quote.symbol,
-                quote.date
-            );
->>>>>>> bfcdc7af
 
             // Check if quote already exists
             let exists = self.repository.quote_exists(&quote.symbol, &quote.date)?;
@@ -469,23 +438,9 @@
         );
 
         if !quotes_for_db.is_empty() {
-<<<<<<< HEAD
             debug!("💾 Calling repository.bulk_upsert_quotes with {} quotes", quotes_for_db.len());
             debug!("🎯 Sample quote for DB: id={}, symbol={}, timestamp={}, data_source={:?}",
                    quotes_for_db[0].id, quotes_for_db[0].symbol, quotes_for_db[0].timestamp, quotes_for_db[0].data_source);
-=======
-            debug!(
-                "💾 Calling repository.bulk_upsert_quotes with {} quotes",
-                quotes_for_db.len()
-            );
-            debug!(
-                "🎯 Sample quote for DB: id={}, symbol={}, timestamp={}, data_source={:?}",
-                quotes_for_db[0].id,
-                quotes_for_db[0].symbol,
-                quotes_for_db[0].timestamp,
-                quotes_for_db[0].data_source
-            );
->>>>>>> bfcdc7af
 
             match self.repository.bulk_upsert_quotes(quotes_for_db).await {
                 Ok(count) => {
@@ -653,36 +608,12 @@
         let mut all_quotes = Vec::new();
         let mut failed_syncs = Vec::new();
 
-<<<<<<< HEAD
         if !public_requests.is_empty() {
             let symbols_with_currencies: Vec<(String, String)> = public_requests
                 .iter()
                 .map(|req| (req.symbol.clone(), req.currency.clone()))
                 .collect();
 
-            let start_date_time =
-                self.calculate_sync_start_time(refetch_all, &symbols_with_currencies)?;
-
-            match self
-                .provider_registry
-                .read()
-                .await
-                .historical_quotes_bulk(&public_requests, start_date_time, end_date)
-                .await
-            {
-                Ok((quotes, provider_failures)) => {
-                    debug!("Successfully fetched {} public quotes.", quotes.len());
-                    all_quotes.extend(quotes);
-                    failed_syncs.extend(provider_failures);
-                }
-                Err(e) => {
-                    error!("Failed to sync public quotes batch: {}", e);
-                    failed_syncs.extend(
-                        public_requests
-                            .iter()
-                            .map(|req| (req.symbol.clone(), format!("Provider error: {}", e)))
-                            .collect::<Vec<_>>()
-=======
         let sync_plan =
             self.calculate_sync_plan(refetch_all, &symbols_with_currencies, end_date)?;
 
@@ -721,7 +652,6 @@
                             .collect::<Vec<_>>(),
                         DateTime::<Utc>::from(start_time),
                         DateTime::<Utc>::from(end_date),
->>>>>>> bfcdc7af
                     );
                     continue;
                 }
