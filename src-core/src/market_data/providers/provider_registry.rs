--- conflicted
+++ resolved
@@ -1,22 +1,14 @@
 use crate::market_data::market_data_constants::{
-<<<<<<< HEAD
-    DATA_SOURCE_MANUAL, DATA_SOURCE_MARKET_DATA_APP, DATA_SOURCE_YAHOO,
-    DATA_SOURCE_ALPHA_VANTAGE, DATA_SOURCE_METAL_PRICE_API, DATA_SOURCE_VN_MARKET
-=======
     DATA_SOURCE_ALPHA_VANTAGE, DATA_SOURCE_MANUAL, DATA_SOURCE_MARKET_DATA_APP,
-    DATA_SOURCE_METAL_PRICE_API, DATA_SOURCE_YAHOO,
->>>>>>> bfcdc7af
+    DATA_SOURCE_METAL_PRICE_API, DATA_SOURCE_VN_MARKET, DATA_SOURCE_YAHOO,
 };
 use crate::market_data::market_data_errors::MarketDataError;
 use crate::market_data::market_data_model::{
     MarketDataProviderSetting, Quote as ModelQuote, QuoteSummary, QuoteRequest, DataSource,
 };
-<<<<<<< HEAD
 use std::collections::{HashMap, HashSet};
 use log::{debug, info, warn, error};
-=======
 use crate::market_data::providers::alpha_vantage_provider::AlphaVantageProvider;
->>>>>>> bfcdc7af
 use crate::market_data::providers::manual_provider::ManualProvider;
 use crate::market_data::providers::market_data_provider::{AssetProfiler, MarketDataProvider};
 use crate::market_data::providers::marketdata_app_provider::MarketDataAppProvider;
@@ -346,7 +338,7 @@
         quote_requests: &[QuoteRequest],
     ) -> HashMap<String, Vec<QuoteRequest>> {
         let mut assignments: HashMap<String, Vec<QuoteRequest>> = HashMap::new();
-        
+
         for quote_request in quote_requests {
             let provider_id = match quote_request.data_source {
                 DataSource::Yahoo => DATA_SOURCE_YAHOO.to_string(),
@@ -359,13 +351,13 @@
                     continue;
                 }
             };
-            
+
             assignments
                 .entry(provider_id)
                 .or_insert_with(Vec::new)
                 .push(quote_request.clone());
         }
-        
+
         assignments
     }
 
@@ -424,9 +416,9 @@
         query: &str,
     ) -> Result<Vec<(String, QuoteSummary)>, MarketDataError> {
         use futures::future::join_all;
-        
+
         let profilers = self.get_enabled_profilers();
-        
+
         // Create futures for all profilers
         let search_futures: Vec<_> = profilers
             .iter()
@@ -434,7 +426,7 @@
                 let id = (*provider_id).clone();
                 let query_str = query.to_string();
                 let profiler_clone = Arc::clone(profiler);
-                
+
                 async move {
                     match profiler_clone.search_ticker(&query_str).await {
                         Ok(results) => {
@@ -450,16 +442,16 @@
                 }
             })
             .collect();
-        
+
         // Execute all searches in parallel
         let all_results = join_all(search_futures).await;
-        
+
         // Flatten results: Vec<Vec<(provider_id, QuoteSummary)>> -> Vec<(provider_id, QuoteSummary)>
         let combined: Vec<(String, QuoteSummary)> = all_results
             .into_iter()
             .flatten()
             .collect();
-        
+
         info!("Parallel search completed: {} total results from all providers", combined.len());
         Ok(combined)
     }
